#!/usr/bin/env python
# -*- coding: utf-8 -*-
# Copyright 2015, 2016 OpenMarket Ltd
# Copyright 2018 New Vector Ltd
# Copyright 2019 The Matrix.org Foundation C.I.C.
#
# Licensed under the Apache License, Version 2.0 (the "License");
# you may not use this file except in compliance with the License.
# You may obtain a copy of the License at
#
#     http://www.apache.org/licenses/LICENSE-2.0
#
# Unless required by applicable law or agreed to in writing, software
# distributed under the License is distributed on an "AS IS" BASIS,
# WITHOUT WARRANTIES OR CONDITIONS OF ANY KIND, either express or implied.
# See the License for the specific language governing permissions and
# limitations under the License.

import argparse
import curses
import logging
import sys
import time
import traceback

from six import string_types

import yaml

from twisted.enterprise import adbapi
from twisted.internet import defer, reactor

from synapse.config.database import DatabaseConnectionConfig
from synapse.config.homeserver import HomeServerConfig
from synapse.logging.context import PreserveLoggingContext
from synapse.storage._base import LoggingTransaction
from synapse.storage.data_stores.main.client_ips import ClientIpBackgroundUpdateStore
from synapse.storage.data_stores.main.deviceinbox import (
    DeviceInboxBackgroundUpdateStore,
)
from synapse.storage.data_stores.main.devices import DeviceBackgroundUpdateStore
from synapse.storage.data_stores.main.events_bg_updates import (
    EventsBackgroundUpdatesStore,
)
from synapse.storage.data_stores.main.media_repository import (
    MediaRepositoryBackgroundUpdateStore,
)
from synapse.storage.data_stores.main.registration import (
    RegistrationBackgroundUpdateStore,
)
from synapse.storage.data_stores.main.room import RoomBackgroundUpdateStore
from synapse.storage.data_stores.main.roommember import RoomMemberBackgroundUpdateStore
from synapse.storage.data_stores.main.search import SearchBackgroundUpdateStore
from synapse.storage.data_stores.main.state import MainStateBackgroundUpdateStore
from synapse.storage.data_stores.main.stats import StatsStore
from synapse.storage.data_stores.main.user_directory import (
    UserDirectoryBackgroundUpdateStore,
)
from synapse.storage.data_stores.state.bg_updates import StateBackgroundUpdateStore
from synapse.storage.database import Database, make_conn
from synapse.storage.engines import create_engine
from synapse.storage.prepare_database import prepare_database
from synapse.util import Clock

logger = logging.getLogger("synapse_port_db")


BOOLEAN_COLUMNS = {
    "events": ["processed", "outlier", "contains_url"],
    "rooms": ["is_public"],
    "event_edges": ["is_state"],
    "presence_list": ["accepted"],
    "presence_stream": ["currently_active"],
    "public_room_list_stream": ["visibility"],
    "devices": ["hidden"],
    "device_lists_outbound_pokes": ["sent"],
    "users_who_share_rooms": ["share_private"],
    "groups": ["is_public"],
    "group_rooms": ["is_public"],
    "group_users": ["is_public", "is_admin"],
    "group_summary_rooms": ["is_public"],
    "group_room_categories": ["is_public"],
    "group_summary_users": ["is_public"],
    "group_roles": ["is_public"],
    "local_group_membership": ["is_publicised", "is_admin"],
    "e2e_room_keys": ["is_verified"],
    "account_validity": ["email_sent"],
    "redactions": ["have_censored"],
    "room_stats_state": ["is_federatable"],
}


APPEND_ONLY_TABLES = [
    "event_reference_hashes",
    "events",
    "event_json",
    "state_events",
    "room_memberships",
    "topics",
    "room_names",
    "rooms",
    "local_media_repository",
    "local_media_repository_thumbnails",
    "remote_media_cache",
    "remote_media_cache_thumbnails",
    "redactions",
    "event_edges",
    "event_auth",
    "received_transactions",
    "sent_transactions",
    "transaction_id_to_pdu",
    "users",
    "state_groups",
    "state_groups_state",
    "event_to_state_groups",
    "rejections",
    "event_search",
    "presence_stream",
    "push_rules_stream",
    "ex_outlier_stream",
    "cache_invalidation_stream",
    "public_room_list_stream",
    "state_group_edges",
    "stream_ordering_to_exterm",
]


end_error_exec_info = None


class Store(
    ClientIpBackgroundUpdateStore,
    DeviceInboxBackgroundUpdateStore,
    DeviceBackgroundUpdateStore,
    EventsBackgroundUpdatesStore,
    MediaRepositoryBackgroundUpdateStore,
    RegistrationBackgroundUpdateStore,
    RoomBackgroundUpdateStore,
    RoomMemberBackgroundUpdateStore,
    SearchBackgroundUpdateStore,
    StateBackgroundUpdateStore,
    MainStateBackgroundUpdateStore,
    UserDirectoryBackgroundUpdateStore,
    StatsStore,
):
    def execute(self, f, *args, **kwargs):
        return self.db.runInteraction(f.__name__, f, *args, **kwargs)

    def execute_sql(self, sql, *args):
        def r(txn):
            txn.execute(sql, args)
            return txn.fetchall()

        return self.db.runInteraction("execute_sql", r)

    def insert_many_txn(self, txn, table, headers, rows):
        sql = "INSERT INTO %s (%s) VALUES (%s)" % (
            table,
            ", ".join(k for k in headers),
            ", ".join("%s" for _ in headers),
        )

        try:
            txn.executemany(sql, rows)
        except Exception:
            logger.exception("Failed to insert: %s", table)
            raise

    def set_room_is_public(self, room_id, is_public):
        raise Exception(
            "Attempt to set room_is_public during port_db: database not empty?"
        )


class MockHomeserver:
    def __init__(self, config):
        self.clock = Clock(reactor)
        self.config = config
        self.hostname = config.server_name

    def get_clock(self):
        return self.clock

    def get_reactor(self):
        return reactor


class Porter(object):
    def __init__(self, **kwargs):
        self.__dict__.update(kwargs)

    @defer.inlineCallbacks
    def setup_table(self, table):
        if table in APPEND_ONLY_TABLES:
            # It's safe to just carry on inserting.
            row = yield self.postgres_store.db.simple_select_one(
                table="port_from_sqlite3",
                keyvalues={"table_name": table},
                retcols=("forward_rowid", "backward_rowid"),
                allow_none=True,
            )

            total_to_port = None
            if row is None:
                if table == "sent_transactions":
                    (
                        forward_chunk,
                        already_ported,
                        total_to_port,
                    ) = yield self._setup_sent_transactions()
                    backward_chunk = 0
                else:
                    yield self.postgres_store.db.simple_insert(
                        table="port_from_sqlite3",
                        values={
                            "table_name": table,
                            "forward_rowid": 1,
                            "backward_rowid": 0,
                        },
                    )

                    forward_chunk = 1
                    backward_chunk = 0
                    already_ported = 0
            else:
                forward_chunk = row["forward_rowid"]
                backward_chunk = row["backward_rowid"]

            if total_to_port is None:
                already_ported, total_to_port = yield self._get_total_count_to_port(
                    table, forward_chunk, backward_chunk
                )
        else:

            def delete_all(txn):
                txn.execute(
                    "DELETE FROM port_from_sqlite3 WHERE table_name = %s", (table,)
                )
                txn.execute("TRUNCATE %s CASCADE" % (table,))

            yield self.postgres_store.execute(delete_all)

            yield self.postgres_store.db.simple_insert(
                table="port_from_sqlite3",
                values={"table_name": table, "forward_rowid": 1, "backward_rowid": 0},
            )

            forward_chunk = 1
            backward_chunk = 0

            already_ported, total_to_port = yield self._get_total_count_to_port(
                table, forward_chunk, backward_chunk
            )

        defer.returnValue(
            (table, already_ported, total_to_port, forward_chunk, backward_chunk)
        )

    @defer.inlineCallbacks
    def handle_table(
        self, table, postgres_size, table_size, forward_chunk, backward_chunk
    ):
        logger.info(
            "Table %s: %i/%i (rows %i-%i) already ported",
            table,
            postgres_size,
            table_size,
            backward_chunk + 1,
            forward_chunk - 1,
        )

        if not table_size:
            return

        self.progress.add_table(table, postgres_size, table_size)

        if table == "event_search":
            yield self.handle_search_table(
                postgres_size, table_size, forward_chunk, backward_chunk
            )
            return

        if table in (
            "user_directory",
            "user_directory_search",
            "users_who_share_rooms",
            "users_in_pubic_room",
        ):
            # We don't port these tables, as they're a faff and we can regenreate
            # them anyway.
            self.progress.update(table, table_size)  # Mark table as done
            return

        if table == "user_directory_stream_pos":
            # We need to make sure there is a single row, `(X, null), as that is
            # what synapse expects to be there.
            yield self.postgres_store.db.simple_insert(
                table=table, values={"stream_id": None}
            )
            self.progress.update(table, table_size)  # Mark table as done
            return

        forward_select = (
            "SELECT rowid, * FROM %s WHERE rowid >= ? ORDER BY rowid LIMIT ?" % (table,)
        )

        backward_select = (
            "SELECT rowid, * FROM %s WHERE rowid <= ? ORDER BY rowid LIMIT ?" % (table,)
        )

        do_forward = [True]
        do_backward = [True]

        while True:

            def r(txn):
                forward_rows = []
                backward_rows = []
                if do_forward[0]:
                    txn.execute(forward_select, (forward_chunk, self.batch_size))
                    forward_rows = txn.fetchall()
                    if not forward_rows:
                        do_forward[0] = False

                if do_backward[0]:
                    txn.execute(backward_select, (backward_chunk, self.batch_size))
                    backward_rows = txn.fetchall()
                    if not backward_rows:
                        do_backward[0] = False

                if forward_rows or backward_rows:
                    headers = [column[0] for column in txn.description]
                else:
                    headers = None

                return headers, forward_rows, backward_rows

            headers, frows, brows = yield self.sqlite_store.db.runInteraction(
                "select", r
            )

            if frows or brows:
                if frows:
                    forward_chunk = max(row[0] for row in frows) + 1
                if brows:
                    backward_chunk = min(row[0] for row in brows) - 1

                rows = frows + brows
                rows = self._convert_rows(table, headers, rows)

                def insert(txn):
                    self.postgres_store.insert_many_txn(txn, table, headers[1:], rows)

                    self.postgres_store.db.simple_update_one_txn(
                        txn,
                        table="port_from_sqlite3",
                        keyvalues={"table_name": table},
                        updatevalues={
                            "forward_rowid": forward_chunk,
                            "backward_rowid": backward_chunk,
                        },
                    )

                yield self.postgres_store.execute(insert)

                postgres_size += len(rows)

                self.progress.update(table, postgres_size)
            else:
                return

    @defer.inlineCallbacks
    def handle_search_table(
        self, postgres_size, table_size, forward_chunk, backward_chunk
    ):
        select = (
            "SELECT es.rowid, es.*, e.origin_server_ts, e.stream_ordering"
            " FROM event_search as es"
            " INNER JOIN events AS e USING (event_id, room_id)"
            " WHERE es.rowid >= ?"
            " ORDER BY es.rowid LIMIT ?"
        )

        while True:

            def r(txn):
                txn.execute(select, (forward_chunk, self.batch_size))
                rows = txn.fetchall()
                headers = [column[0] for column in txn.description]

                return headers, rows

            headers, rows = yield self.sqlite_store.db.runInteraction("select", r)

            if rows:
                forward_chunk = rows[-1][0] + 1

                # We have to treat event_search differently since it has a
                # different structure in the two different databases.
                def insert(txn):
                    sql = (
                        "INSERT INTO event_search (event_id, room_id, key,"
                        " sender, vector, origin_server_ts, stream_ordering)"
                        " VALUES (?,?,?,?,to_tsvector('english', ?),?,?)"
                    )

                    rows_dict = []
                    for row in rows:
                        d = dict(zip(headers, row))
                        if "\0" in d["value"]:
                            logger.warning("dropping search row %s", d)
                        else:
                            rows_dict.append(d)

                    txn.executemany(
                        sql,
                        [
                            (
                                row["event_id"],
                                row["room_id"],
                                row["key"],
                                row["sender"],
                                row["value"],
                                row["origin_server_ts"],
                                row["stream_ordering"],
                            )
                            for row in rows_dict
                        ],
                    )

                    self.postgres_store.db.simple_update_one_txn(
                        txn,
                        table="port_from_sqlite3",
                        keyvalues={"table_name": "event_search"},
                        updatevalues={
                            "forward_rowid": forward_chunk,
                            "backward_rowid": backward_chunk,
                        },
                    )

                yield self.postgres_store.execute(insert)

                postgres_size += len(rows)

                self.progress.update("event_search", postgres_size)

            else:
                return

<<<<<<< HEAD
    def setup_db(self, db_config: DatabaseConnectionConfig, engine):
        db_conn = make_conn(db_config, engine)
        prepare_database(db_conn, engine, config=self.hs_config)

        db_conn.commit()

        return db_conn

    @defer.inlineCallbacks
    def build_db_store(self, db_config: DatabaseConnectionConfig):
=======
    def build_db_store(
        self, db_config: DatabaseConnectionConfig, allow_outdated_version: bool = False,
    ):
>>>>>>> b5ce7f58
        """Builds and returns a database store using the provided configuration.

        Args:
            db_config: The database configuration
            allow_outdated_version: True to suppress errors about the database server
                version being too old to run a complete synapse

        Returns:
            The built Store object.
        """
        self.progress.set_state("Preparing %s" % db_config.config["name"])

        engine = create_engine(db_config.config)

        hs = MockHomeserver(self.hs_config)

        with make_conn(db_config, engine) as db_conn:
            engine.check_database(
                db_conn, allow_outdated_version=allow_outdated_version
            )
            prepare_database(db_conn, engine, config=None)
            store = Store(Database(hs, db_config, engine), db_conn, hs)
            db_conn.commit()

        return store

    @defer.inlineCallbacks
    def run_background_updates_on_postgres(self):
        # Manually apply all background updates on the PostgreSQL database.
        postgres_ready = (
            yield self.postgres_store.db.updates.has_completed_background_updates()
        )

        if not postgres_ready:
            # Only say that we're running background updates when there are background
            # updates to run.
            self.progress.set_state("Running background updates on PostgreSQL")

        while not postgres_ready:
            yield self.postgres_store.db.updates.do_next_background_update(100)
            postgres_ready = yield (
                self.postgres_store.db.updates.has_completed_background_updates()
            )

    @defer.inlineCallbacks
    def run(self):
        try:
            # we allow people to port away from outdated versions of sqlite.
            self.sqlite_store = self.build_db_store(
                DatabaseConnectionConfig("master-sqlite", self.sqlite_config),
                allow_outdated_version=True,
            )

            # Check if all background updates are done, abort if not.
            updates_complete = (
                yield self.sqlite_store.db.updates.has_completed_background_updates()
            )
            if not updates_complete:
                sys.stderr.write(
                    "Pending background updates exist in the SQLite3 database."
                    " Please start Synapse again and wait until every update has finished"
                    " before running this script.\n"
                )
                defer.returnValue(None)

            self.postgres_store = self.build_db_store(
                self.hs_config.get_single_database()
            )

            yield self.run_background_updates_on_postgres()

            self.progress.set_state("Creating port tables")

            def create_port_table(txn):
                txn.execute(
                    "CREATE TABLE IF NOT EXISTS port_from_sqlite3 ("
                    " table_name varchar(100) NOT NULL UNIQUE,"
                    " forward_rowid bigint NOT NULL,"
                    " backward_rowid bigint NOT NULL"
                    ")"
                )

            # The old port script created a table with just a "rowid" column.
            # We want people to be able to rerun this script from an old port
            # so that they can pick up any missing events that were not
            # ported across.
            def alter_table(txn):
                txn.execute(
                    "ALTER TABLE IF EXISTS port_from_sqlite3"
                    " RENAME rowid TO forward_rowid"
                )
                txn.execute(
                    "ALTER TABLE IF EXISTS port_from_sqlite3"
                    " ADD backward_rowid bigint NOT NULL DEFAULT 0"
                )

            try:
                yield self.postgres_store.db.runInteraction("alter_table", alter_table)
            except Exception:
                # On Error Resume Next
                pass

            yield self.postgres_store.db.runInteraction(
                "create_port_table", create_port_table
            )

            # Step 2. Get tables.
            self.progress.set_state("Fetching tables")
            sqlite_tables = yield self.sqlite_store.db.simple_select_onecol(
                table="sqlite_master", keyvalues={"type": "table"}, retcol="name"
            )

            postgres_tables = yield self.postgres_store.db.simple_select_onecol(
                table="information_schema.tables",
                keyvalues={},
                retcol="distinct table_name",
            )

            tables = set(sqlite_tables) & set(postgres_tables)
            logger.info("Found %d tables", len(tables))

            # Step 3. Figure out what still needs copying
            self.progress.set_state("Checking on port progress")
            setup_res = yield defer.gatherResults(
                [
                    self.setup_table(table)
                    for table in tables
                    if table not in ["schema_version", "applied_schema_deltas"]
                    and not table.startswith("sqlite_")
                ],
                consumeErrors=True,
            )

            # Step 4. Do the copying.
            self.progress.set_state("Copying to postgres")
            yield defer.gatherResults(
                [self.handle_table(*res) for res in setup_res], consumeErrors=True
            )

            # Step 5. Do final post-processing
            yield self._setup_state_group_id_seq()

            self.progress.done()
        except Exception:
            global end_error_exec_info
            end_error_exec_info = sys.exc_info()
            logger.exception("")
        finally:
            reactor.stop()

    def _convert_rows(self, table, headers, rows):
        bool_col_names = BOOLEAN_COLUMNS.get(table, [])

        bool_cols = [i for i, h in enumerate(headers) if h in bool_col_names]

        class BadValueException(Exception):
            pass

        def conv(j, col):
            if j in bool_cols:
                return bool(col)
            if isinstance(col, bytes):
                return bytearray(col)
            elif isinstance(col, string_types) and "\0" in col:
                logger.warning(
                    "DROPPING ROW: NUL value in table %s col %s: %r",
                    table,
                    headers[j],
                    col,
                )
                raise BadValueException()
            return col

        outrows = []
        for i, row in enumerate(rows):
            try:
                outrows.append(
                    tuple(conv(j, col) for j, col in enumerate(row) if j > 0)
                )
            except BadValueException:
                pass

        return outrows

    @defer.inlineCallbacks
    def _setup_sent_transactions(self):
        # Only save things from the last day
        yesterday = int(time.time() * 1000) - 86400000

        # And save the max transaction id from each destination
        select = (
            "SELECT rowid, * FROM sent_transactions WHERE rowid IN ("
            "SELECT max(rowid) FROM sent_transactions"
            " GROUP BY destination"
            ")"
        )

        def r(txn):
            txn.execute(select)
            rows = txn.fetchall()
            headers = [column[0] for column in txn.description]

            ts_ind = headers.index("ts")

            return headers, [r for r in rows if r[ts_ind] < yesterday]

        headers, rows = yield self.sqlite_store.db.runInteraction("select", r)

        rows = self._convert_rows("sent_transactions", headers, rows)

        inserted_rows = len(rows)
        if inserted_rows:
            max_inserted_rowid = max(r[0] for r in rows)

            def insert(txn):
                self.postgres_store.insert_many_txn(
                    txn, "sent_transactions", headers[1:], rows
                )

            yield self.postgres_store.execute(insert)
        else:
            max_inserted_rowid = 0

        def get_start_id(txn):
            txn.execute(
                "SELECT rowid FROM sent_transactions WHERE ts >= ?"
                " ORDER BY rowid ASC LIMIT 1",
                (yesterday,),
            )

            rows = txn.fetchall()
            if rows:
                return rows[0][0]
            else:
                return 1

        next_chunk = yield self.sqlite_store.execute(get_start_id)
        next_chunk = max(max_inserted_rowid + 1, next_chunk)

        yield self.postgres_store.db.simple_insert(
            table="port_from_sqlite3",
            values={
                "table_name": "sent_transactions",
                "forward_rowid": next_chunk,
                "backward_rowid": 0,
            },
        )

        def get_sent_table_size(txn):
            txn.execute(
                "SELECT count(*) FROM sent_transactions" " WHERE ts >= ?", (yesterday,)
            )
            (size,) = txn.fetchone()
            return int(size)

        remaining_count = yield self.sqlite_store.execute(get_sent_table_size)

        total_count = remaining_count + inserted_rows

        defer.returnValue((next_chunk, inserted_rows, total_count))

    @defer.inlineCallbacks
    def _get_remaining_count_to_port(self, table, forward_chunk, backward_chunk):
        frows = yield self.sqlite_store.execute_sql(
            "SELECT count(*) FROM %s WHERE rowid >= ?" % (table,), forward_chunk
        )

        brows = yield self.sqlite_store.execute_sql(
            "SELECT count(*) FROM %s WHERE rowid <= ?" % (table,), backward_chunk
        )

        defer.returnValue(frows[0][0] + brows[0][0])

    @defer.inlineCallbacks
    def _get_already_ported_count(self, table):
        rows = yield self.postgres_store.execute_sql(
            "SELECT count(*) FROM %s" % (table,)
        )

        defer.returnValue(rows[0][0])

    @defer.inlineCallbacks
    def _get_total_count_to_port(self, table, forward_chunk, backward_chunk):
        remaining, done = yield defer.gatherResults(
            [
                self._get_remaining_count_to_port(table, forward_chunk, backward_chunk),
                self._get_already_ported_count(table),
            ],
            consumeErrors=True,
        )

        remaining = int(remaining) if remaining else 0
        done = int(done) if done else 0

        defer.returnValue((done, remaining + done))

    def _setup_state_group_id_seq(self):
        def r(txn):
            txn.execute("SELECT MAX(id) FROM state_groups")
            curr_id = txn.fetchone()[0]
            if not curr_id:
                return
            next_id = curr_id + 1
            txn.execute("ALTER SEQUENCE state_group_id_seq RESTART WITH %s", (next_id,))

        return self.postgres_store.db.runInteraction("setup_state_group_id_seq", r)


##############################################
# The following is simply UI stuff
##############################################


class Progress(object):
    """Used to report progress of the port
    """

    def __init__(self):
        self.tables = {}

        self.start_time = int(time.time())

    def add_table(self, table, cur, size):
        self.tables[table] = {
            "start": cur,
            "num_done": cur,
            "total": size,
            "perc": int(cur * 100 / size),
        }

    def update(self, table, num_done):
        data = self.tables[table]
        data["num_done"] = num_done
        data["perc"] = int(num_done * 100 / data["total"])

    def done(self):
        pass


class CursesProgress(Progress):
    """Reports progress to a curses window
    """

    def __init__(self, stdscr):
        self.stdscr = stdscr

        curses.use_default_colors()
        curses.curs_set(0)

        curses.init_pair(1, curses.COLOR_RED, -1)
        curses.init_pair(2, curses.COLOR_GREEN, -1)

        self.last_update = 0

        self.finished = False

        self.total_processed = 0
        self.total_remaining = 0

        super(CursesProgress, self).__init__()

    def update(self, table, num_done):
        super(CursesProgress, self).update(table, num_done)

        self.total_processed = 0
        self.total_remaining = 0
        for table, data in self.tables.items():
            self.total_processed += data["num_done"] - data["start"]
            self.total_remaining += data["total"] - data["num_done"]

        self.render()

    def render(self, force=False):
        now = time.time()

        if not force and now - self.last_update < 0.2:
            # reactor.callLater(1, self.render)
            return

        self.stdscr.clear()

        rows, cols = self.stdscr.getmaxyx()

        duration = int(now) - int(self.start_time)

        minutes, seconds = divmod(duration, 60)
        duration_str = "%02dm %02ds" % (minutes, seconds)

        if self.finished:
            status = "Time spent: %s (Done!)" % (duration_str,)
        else:

            if self.total_processed > 0:
                left = float(self.total_remaining) / self.total_processed

                est_remaining = (int(now) - self.start_time) * left
                est_remaining_str = "%02dm %02ds remaining" % divmod(est_remaining, 60)
            else:
                est_remaining_str = "Unknown"
            status = "Time spent: %s (est. remaining: %s)" % (
                duration_str,
                est_remaining_str,
            )

        self.stdscr.addstr(0, 0, status, curses.A_BOLD)

        max_len = max([len(t) for t in self.tables.keys()])

        left_margin = 5
        middle_space = 1

        items = self.tables.items()
        items = sorted(items, key=lambda i: (i[1]["perc"], i[0]))

        for i, (table, data) in enumerate(items):
            if i + 2 >= rows:
                break

            perc = data["perc"]

            color = curses.color_pair(2) if perc == 100 else curses.color_pair(1)

            self.stdscr.addstr(
                i + 2, left_margin + max_len - len(table), table, curses.A_BOLD | color
            )

            size = 20

            progress = "[%s%s]" % (
                "#" * int(perc * size / 100),
                " " * (size - int(perc * size / 100)),
            )

            self.stdscr.addstr(
                i + 2,
                left_margin + max_len + middle_space,
                "%s %3d%% (%d/%d)" % (progress, perc, data["num_done"], data["total"]),
            )

        if self.finished:
            self.stdscr.addstr(rows - 1, 0, "Press any key to exit...")

        self.stdscr.refresh()
        self.last_update = time.time()

    def done(self):
        self.finished = True
        self.render(True)
        self.stdscr.getch()

    def set_state(self, state):
        self.stdscr.clear()
        self.stdscr.addstr(0, 0, state + "...", curses.A_BOLD)
        self.stdscr.refresh()


class TerminalProgress(Progress):
    """Just prints progress to the terminal
    """

    def update(self, table, num_done):
        super(TerminalProgress, self).update(table, num_done)

        data = self.tables[table]

        print(
            "%s: %d%% (%d/%d)" % (table, data["perc"], data["num_done"], data["total"])
        )

    def set_state(self, state):
        print(state + "...")


##############################################
##############################################


if __name__ == "__main__":
    parser = argparse.ArgumentParser(
        description="A script to port an existing synapse SQLite database to"
        " a new PostgreSQL database."
    )
    parser.add_argument("-v", action="store_true")
    parser.add_argument(
        "--sqlite-database",
        required=True,
        help="The snapshot of the SQLite database file. This must not be"
        " currently used by a running synapse server",
    )
    parser.add_argument(
        "--postgres-config",
        type=argparse.FileType("r"),
        required=True,
        help="The database config file for the PostgreSQL database",
    )
    parser.add_argument(
        "--curses", action="store_true", help="display a curses based progress UI"
    )

    parser.add_argument(
        "--batch-size",
        type=int,
        default=1000,
        help="The number of rows to select from the SQLite table each"
        " iteration [default=1000]",
    )

    args = parser.parse_args()

    logging_config = {
        "level": logging.DEBUG if args.v else logging.INFO,
        "format": "%(asctime)s - %(name)s - %(lineno)d - %(levelname)s - %(message)s",
    }

    if args.curses:
        logging_config["filename"] = "port-synapse.log"

    logging.basicConfig(**logging_config)

    sqlite_config = {
        "name": "sqlite3",
        "args": {
            "database": args.sqlite_database,
            "cp_min": 1,
            "cp_max": 1,
            "check_same_thread": False,
        },
    }

    hs_config = yaml.safe_load(args.postgres_config)

    if "database" not in hs_config:
        sys.stderr.write("The configuration file must have a 'database' section.\n")
        sys.exit(4)

    postgres_config = hs_config["database"]

    if "name" not in postgres_config:
        sys.stderr.write("Malformed database config: no 'name'\n")
        sys.exit(2)
    if postgres_config["name"] != "psycopg2":
        sys.stderr.write("Database must use the 'psycopg2' connector.\n")
        sys.exit(3)

    config = HomeServerConfig()
    config.parse_config_dict(hs_config, "", "")

    def start(stdscr=None):
        if stdscr:
            progress = CursesProgress(stdscr)
        else:
            progress = TerminalProgress()

        porter = Porter(
            sqlite_config=sqlite_config,
            progress=progress,
            batch_size=args.batch_size,
            hs_config=config,
        )

        reactor.callWhenRunning(porter.run)

        reactor.run()

    if args.curses:
        curses.wrapper(start)
    else:
        start()

    if end_error_exec_info:
        exc_type, exc_value, exc_traceback = end_error_exec_info
        traceback.print_exception(exc_type, exc_value, exc_traceback)
        sys.exit(5)<|MERGE_RESOLUTION|>--- conflicted
+++ resolved
@@ -447,22 +447,9 @@
             else:
                 return
 
-<<<<<<< HEAD
-    def setup_db(self, db_config: DatabaseConnectionConfig, engine):
-        db_conn = make_conn(db_config, engine)
-        prepare_database(db_conn, engine, config=self.hs_config)
-
-        db_conn.commit()
-
-        return db_conn
-
-    @defer.inlineCallbacks
-    def build_db_store(self, db_config: DatabaseConnectionConfig):
-=======
     def build_db_store(
         self, db_config: DatabaseConnectionConfig, allow_outdated_version: bool = False,
     ):
->>>>>>> b5ce7f58
         """Builds and returns a database store using the provided configuration.
 
         Args:
@@ -483,7 +470,7 @@
             engine.check_database(
                 db_conn, allow_outdated_version=allow_outdated_version
             )
-            prepare_database(db_conn, engine, config=None)
+            prepare_database(db_conn, engine, config=self.hs_config)
             store = Store(Database(hs, db_config, engine), db_conn, hs)
             db_conn.commit()
 
