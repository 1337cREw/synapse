--- conflicted
+++ resolved
@@ -12,17 +12,13 @@
 # WITHOUT WARRANTIES OR CONDITIONS OF ANY KIND, either express or implied.
 # See the License for the specific language governing permissions and
 # limitations under the License.
-<<<<<<< HEAD
-from collections import namedtuple
-import sys
-=======
 
 from collections import namedtuple
 import logging
 import re
+import sys
 import ujson as json
 
->>>>>>> 1026690c
 from twisted.internet import defer
 
 from .background_updates import BackgroundUpdateStore
@@ -285,23 +281,15 @@
         if isinstance(self.database_engine, PostgresEngine):
             sql = (
                 "INSERT INTO event_search"
-<<<<<<< HEAD
-                " (event_id, room_id, key, vector, stream_ordering, "
-                "  origin_server_ts)"
-                " VALUES (?,?,?,to_tsvector('english', ?),?,?)"
-            )
-=======
                 " (event_id, room_id, key, vector, stream_ordering, origin_server_ts)"
                 " VALUES (?,?,?,to_tsvector('english', ?),?,?)"
             )
 
->>>>>>> 1026690c
             args = ((
                 entry.event_id, entry.room_id, entry.key, entry.value,
                 entry.stream_ordering, entry.origin_server_ts,
             ) for entry in entries)
 
-<<<<<<< HEAD
             # inserts to a GIN index are normally batched up into a pending
             # list, and then all committed together once the list gets to a
             # certain size. The trouble with that is that postgres (pre-9.5)
@@ -333,9 +321,6 @@
             else:
                 txn.execute("RESET work_mem")
 
-=======
-            txn.executemany(sql, args)
->>>>>>> 1026690c
         elif isinstance(self.database_engine, Sqlite3Engine):
             sql = (
                 "INSERT INTO event_search (event_id, room_id, key, value)"
