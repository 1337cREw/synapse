# -*- coding: utf-8 -*-
# Copyright 2014-2016 OpenMarket Ltd
# Copyright 2017-2018 New Vector Ltd
# Copyright 2019 The Matrix.org Foundation C.I.C.
#
# Licensed under the Apache License, Version 2.0 (the "License");
# you may not use this file except in compliance with the License.
# You may obtain a copy of the License at
#
#     http://www.apache.org/licenses/LICENSE-2.0
#
# Unless required by applicable law or agreed to in writing, software
# distributed under the License is distributed on an "AS IS" BASIS,
# WITHOUT WARRANTIES OR CONDITIONS OF ANY KIND, either express or implied.
# See the License for the specific language governing permissions and
# limitations under the License.
import logging
import random

from six import PY2
from six.moves import builtins

from canonicaljson import json

from synapse.storage.database import LoggingTransaction  # noqa: F401
from synapse.storage.database import make_in_list_sql_clause  # noqa: F401
from synapse.storage.database import Database
from synapse.types import get_domain_from_id

logger = logging.getLogger(__name__)


class SQLBaseStore(object):
    """Base class for data stores that holds helper functions.

    Note that multiple instances of this class will exist as there will be one
    per data store (and not one per physical database).
    """

    def __init__(self, database: Database, db_conn, hs):
        self.hs = hs
        self._clock = hs.get_clock()
        self.database_engine = hs.database_engine
        self.db = database
        self.rand = random.SystemRandom()

<<<<<<< HEAD
        if self._account_validity.enabled:
            self._clock.call_later(
                0.0,
                run_as_background_process,
                "account_validity_set_expiration_dates",
                self._set_expiration_date_when_missing,
            )

    @defer.inlineCallbacks
    def _check_safe_to_upsert(self):
        """
        Is it safe to use native UPSERT?

        If there are background updates, we will need to wait, as they may be
        the addition of indexes that set the UNIQUE constraint that we require.

        If the background updates have not completed, wait 15 sec and check again.
        """
        updates = yield self._simple_select_list(
            "background_updates",
            keyvalues=None,
            retcols=["update_name"],
            desc="check_background_updates",
        )
        updates = [x["update_name"] for x in updates]

        for table, update_name in UNIQUE_INDEX_BACKGROUND_UPDATES.items():
            if update_name not in updates:
                logger.debug("Now safe to upsert in %s", table)
                self._unsafe_to_upsert_tables.discard(table)

        # If there's any updates still running, reschedule to run.
        if updates:
            self._clock.call_later(
                15.0,
                run_as_background_process,
                "upsert_safety_check",
                self._check_safe_to_upsert,
            )

    @defer.inlineCallbacks
    def _set_expiration_date_when_missing(self):
        """
        Retrieves the list of registered users that don't have an expiration date, and
        adds an expiration date for each of them.
        """

        def select_users_with_no_expiration_date_txn(txn):
            """Retrieves the list of registered users with no expiration date from the
            database, filtering out deactivated users.
            """
            sql = (
                "SELECT users.name FROM users"
                " LEFT JOIN account_validity ON (users.name = account_validity.user_id)"
                " WHERE account_validity.user_id is NULL AND users.deactivated = 0;"
            )
            txn.execute(sql, [])

            res = self.cursor_to_dict(txn)
            if res:
                for user in res:
                    self.set_expiration_date_for_user_txn(
                        txn, user["name"], use_delta=True
                    )

        yield self.runInteraction(
            "get_users_with_no_expiration_date",
            select_users_with_no_expiration_date_txn,
        )

    def set_expiration_date_for_user_txn(self, txn, user_id, use_delta=False):
        """Sets an expiration date to the account with the given user ID.

        Args:
             user_id (str): User ID to set an expiration date for.
             use_delta (bool): If set to False, the expiration date for the user will be
                now + validity period. If set to True, this expiration date will be a
                random value in the [now + period - d ; now + period] range, d being a
                delta equal to 10% of the validity period.
        """
        now_ms = self._clock.time_msec()
        expiration_ts = now_ms + self._account_validity.period

        if use_delta:
            expiration_ts = self.rand.randrange(
                expiration_ts - self._account_validity.startup_job_max_delta,
                expiration_ts,
            )

        self._simple_upsert_txn(
            txn,
            "account_validity",
            keyvalues={"user_id": user_id},
            values={"expiration_ts_ms": expiration_ts, "email_sent": False},
        )

    def start_profiling(self):
        self._previous_loop_ts = monotonic_time()

        def loop():
            curr = self._current_txn_total_time
            prev = self._previous_txn_total_time
            self._previous_txn_total_time = curr

            time_now = monotonic_time()
            time_then = self._previous_loop_ts
            self._previous_loop_ts = time_now

            duration = time_now - time_then
            ratio = (curr - prev) / duration

            top_three_counters = self._txn_perf_counters.interval(duration, limit=3)

            perf_logger.info(
                "Total database time: %.3f%% {%s}", ratio * 100, top_three_counters
            )

        self._clock.looping_call(loop, 10000)

    def _new_transaction(
        self, conn, desc, after_callbacks, exception_callbacks, func, *args, **kwargs
    ):
        start = monotonic_time()
        txn_id = self._TXN_ID

        # We don't really need these to be unique, so lets stop it from
        # growing really large.
        self._TXN_ID = (self._TXN_ID + 1) % (MAX_TXN_ID)

        name = "%s-%x" % (desc, txn_id)

        transaction_logger.debug("[TXN START] {%s}", name)

        try:
            i = 0
            N = 5
            while True:
                cursor = LoggingTransaction(
                    conn.cursor(),
                    name,
                    self.database_engine,
                    after_callbacks,
                    exception_callbacks,
                )
                try:
                    r = func(cursor, *args, **kwargs)
                    conn.commit()
                    return r
                except self.database_engine.module.OperationalError as e:
                    # This can happen if the database disappears mid
                    # transaction.
                    logger.warning(
                        "[TXN OPERROR] {%s} %s %d/%d",
                        name,
                        exception_to_unicode(e),
                        i,
                        N,
                    )
                    if i < N:
                        i += 1
                        try:
                            conn.rollback()
                        except self.database_engine.module.Error as e1:
                            logger.warning(
                                "[TXN EROLL] {%s} %s", name, exception_to_unicode(e1)
                            )
                        continue
                    raise
                except self.database_engine.module.DatabaseError as e:
                    if self.database_engine.is_deadlock(e):
                        logger.warning("[TXN DEADLOCK] {%s} %d/%d", name, i, N)
                        if i < N:
                            i += 1
                            try:
                                conn.rollback()
                            except self.database_engine.module.Error as e1:
                                logger.warning(
                                    "[TXN EROLL] {%s} %s",
                                    name,
                                    exception_to_unicode(e1),
                                )
                            continue
                    raise
                finally:
                    # we're either about to retry with a new cursor, or we're about to
                    # release the connection. Once we release the connection, it could
                    # get used for another query, which might do a conn.rollback().
                    #
                    # In the latter case, even though that probably wouldn't affect the
                    # results of this transaction, python's sqlite will reset all
                    # statements on the connection [1], which will make our cursor
                    # invalid [2].
                    #
                    # In any case, continuing to read rows after commit()ing seems
                    # dubious from the PoV of ACID transactional semantics
                    # (sqlite explicitly says that once you commit, you may see rows
                    # from subsequent updates.)
                    #
                    # In psycopg2, cursors are essentially a client-side fabrication -
                    # all the data is transferred to the client side when the statement
                    # finishes executing - so in theory we could go on streaming results
                    # from the cursor, but attempting to do so would make us
                    # incompatible with sqlite, so let's make sure we're not doing that
                    # by closing the cursor.
                    #
                    # (*named* cursors in psycopg2 are different and are proper server-
                    # side things, but (a) we don't use them and (b) they are implicitly
                    # closed by ending the transaction anyway.)
                    #
                    # In short, if we haven't finished with the cursor yet, that's a
                    # problem waiting to bite us.
                    #
                    # TL;DR: we're done with the cursor, so we can close it.
                    #
                    # [1]: https://github.com/python/cpython/blob/v3.8.0/Modules/_sqlite/connection.c#L465
                    # [2]: https://github.com/python/cpython/blob/v3.8.0/Modules/_sqlite/cursor.c#L236
                    cursor.close()
        except Exception as e:
            logger.debug("[TXN FAIL] {%s} %s", name, e)
            raise
        finally:
            end = monotonic_time()
            duration = end - start

            LoggingContext.current_context().add_database_transaction(duration)

            transaction_logger.debug("[TXN END] {%s} %f sec", name, duration)

            self._current_txn_total_time += duration
            self._txn_perf_counters.update(desc, duration)
            sql_txn_timer.labels(desc).observe(duration)

    @defer.inlineCallbacks
    def runInteraction(self, desc, func, *args, **kwargs):
        """Starts a transaction on the database and runs a given function

        Arguments:
            desc (str): description of the transaction, for logging and metrics
            func (func): callback function, which will be called with a
                database transaction (twisted.enterprise.adbapi.Transaction) as
                its first argument, followed by `args` and `kwargs`.

            args (list): positional args to pass to `func`
            kwargs (dict): named args to pass to `func`

        Returns:
            Deferred: The result of func
        """
        after_callbacks = []
        exception_callbacks = []

        if LoggingContext.current_context() == LoggingContext.sentinel:
            logger.warning("Starting db txn '%s' from sentinel context", desc)

        try:
            result = yield self.runWithConnection(
                self._new_transaction,
                desc,
                after_callbacks,
                exception_callbacks,
                func,
                *args,
                **kwargs
            )

            for after_callback, after_args, after_kwargs in after_callbacks:
                after_callback(*after_args, **after_kwargs)
        except:  # noqa: E722, as we reraise the exception this is fine.
            for after_callback, after_args, after_kwargs in exception_callbacks:
                after_callback(*after_args, **after_kwargs)
            raise

        return result

    @defer.inlineCallbacks
    def runWithConnection(self, func, *args, **kwargs):
        """Wraps the .runWithConnection() method on the underlying db_pool.

        Arguments:
            func (func): callback function, which will be called with a
                database connection (twisted.enterprise.adbapi.Connection) as
                its first argument, followed by `args` and `kwargs`.
            args (list): positional args to pass to `func`
            kwargs (dict): named args to pass to `func`

        Returns:
            Deferred: The result of func
        """
        parent_context = LoggingContext.current_context()
        if parent_context == LoggingContext.sentinel:
            logger.warning(
                "Starting db connection from sentinel context: metrics will be lost"
            )
            parent_context = None

        start_time = monotonic_time()

        def inner_func(conn, *args, **kwargs):
            with LoggingContext("runWithConnection", parent_context) as context:
                sched_duration_sec = monotonic_time() - start_time
                sql_scheduling_timer.observe(sched_duration_sec)
                context.add_database_scheduled(sched_duration_sec)

                if self.database_engine.is_connection_closed(conn):
                    logger.debug("Reconnecting closed database connection")
                    conn.reconnect()

                return func(conn, *args, **kwargs)

        result = yield make_deferred_yieldable(
            self._db_pool.runWithConnection(inner_func, *args, **kwargs)
        )

        return result

    @staticmethod
    def cursor_to_dict(cursor):
        """Converts a SQL cursor into an list of dicts.

        Args:
            cursor : The DBAPI cursor which has executed a query.
        Returns:
            A list of dicts where the key is the column header.
        """
        col_headers = list(intern(str(column[0])) for column in cursor.description)
        results = list(dict(zip(col_headers, row)) for row in cursor)
        return results

    def _execute(self, desc, decoder, query, *args):
        """Runs a single query for a result set.

        Args:
            decoder - The function which can resolve the cursor results to
                something meaningful.
            query - The query string to execute
            *args - Query args.
        Returns:
            The result of decoder(results)
        """

        def interaction(txn):
            txn.execute(query, args)
            if decoder:
                return decoder(txn)
            else:
                return txn.fetchall()

        return self.runInteraction(desc, interaction)

    # "Simple" SQL API methods that operate on a single table with no JOINs,
    # no complex WHERE clauses, just a dict of values for columns.

    @defer.inlineCallbacks
    def _simple_insert(self, table, values, or_ignore=False, desc="_simple_insert"):
        """Executes an INSERT query on the named table.

        Args:
            table : string giving the table name
            values : dict of new column names and values for them
            or_ignore : bool stating whether an exception should be raised
                when a conflicting row already exists. If True, False will be
                returned by the function instead
            desc : string giving a description of the transaction

        Returns:
            bool: Whether the row was inserted or not. Only useful when
            `or_ignore` is True
        """
        try:
            yield self.runInteraction(desc, self._simple_insert_txn, table, values)
        except self.database_engine.module.IntegrityError:
            # We have to do or_ignore flag at this layer, since we can't reuse
            # a cursor after we receive an error from the db.
            if not or_ignore:
                raise
            return False
        return True

    @staticmethod
    def _simple_insert_txn(txn, table, values):
        keys, vals = zip(*values.items())

        sql = "INSERT INTO %s (%s) VALUES(%s)" % (
            table,
            ", ".join(k for k in keys),
            ", ".join("?" for _ in keys),
        )

        txn.execute(sql, vals)

    def _simple_insert_many(self, table, values, desc):
        return self.runInteraction(desc, self._simple_insert_many_txn, table, values)

    @staticmethod
    def _simple_insert_many_txn(txn, table, values):
        if not values:
            return

        # This is a *slight* abomination to get a list of tuples of key names
        # and a list of tuples of value names.
        #
        # i.e. [{"a": 1, "b": 2}, {"c": 3, "d": 4}]
        #         => [("a", "b",), ("c", "d",)] and [(1, 2,), (3, 4,)]
        #
        # The sort is to ensure that we don't rely on dictionary iteration
        # order.
        keys, vals = zip(
            *[zip(*(sorted(i.items(), key=lambda kv: kv[0]))) for i in values if i]
        )

        for k in keys:
            if k != keys[0]:
                raise RuntimeError("All items must have the same keys")

        sql = "INSERT INTO %s (%s) VALUES(%s)" % (
            table,
            ", ".join(k for k in keys[0]),
            ", ".join("?" for _ in keys[0]),
        )

        txn.executemany(sql, vals)

    @defer.inlineCallbacks
    def _simple_upsert(
        self,
        table,
        keyvalues,
        values,
        insertion_values={},
        desc="_simple_upsert",
        lock=True,
    ):
        """

        `lock` should generally be set to True (the default), but can be set
        to False if either of the following are true:

        * there is a UNIQUE INDEX on the key columns. In this case a conflict
          will cause an IntegrityError in which case this function will retry
          the update.

        * we somehow know that we are the only thread which will be updating
          this table.

        Args:
            table (str): The table to upsert into
            keyvalues (dict): The unique key columns and their new values
            values (dict): The nonunique columns and their new values
            insertion_values (dict): additional key/values to use only when
                inserting
            lock (bool): True to lock the table when doing the upsert.
        Returns:
            Deferred(None or bool): Native upserts always return None. Emulated
            upserts return True if a new entry was created, False if an existing
            one was updated.
        """
        attempts = 0
        while True:
            try:
                result = yield self.runInteraction(
                    desc,
                    self._simple_upsert_txn,
                    table,
                    keyvalues,
                    values,
                    insertion_values,
                    lock=lock,
                )
                return result
            except self.database_engine.module.IntegrityError as e:
                attempts += 1
                if attempts >= 5:
                    # don't retry forever, because things other than races
                    # can cause IntegrityErrors
                    raise

                # presumably we raced with another transaction: let's retry.
                logger.warning(
                    "IntegrityError when upserting into %s; retrying: %s", table, e
                )

    def _simple_upsert_txn(
        self, txn, table, keyvalues, values, insertion_values={}, lock=True
    ):
        """
        Pick the UPSERT method which works best on the platform. Either the
        native one (Pg9.5+, recent SQLites), or fall back to an emulated method.

        Args:
            txn: The transaction to use.
            table (str): The table to upsert into
            keyvalues (dict): The unique key tables and their new values
            values (dict): The nonunique columns and their new values
            insertion_values (dict): additional key/values to use only when
                inserting
            lock (bool): True to lock the table when doing the upsert.
        Returns:
            None or bool: Native upserts always return None. Emulated
            upserts return True if a new entry was created, False if an existing
            one was updated.
        """
        if (
            self.database_engine.can_native_upsert
            and table not in self._unsafe_to_upsert_tables
        ):
            return self._simple_upsert_txn_native_upsert(
                txn, table, keyvalues, values, insertion_values=insertion_values
            )
        else:
            return self._simple_upsert_txn_emulated(
                txn,
                table,
                keyvalues,
                values,
                insertion_values=insertion_values,
                lock=lock,
            )

    def _simple_upsert_txn_emulated(
        self, txn, table, keyvalues, values, insertion_values={}, lock=True
    ):
        """
        Args:
            table (str): The table to upsert into
            keyvalues (dict): The unique key tables and their new values
            values (dict): The nonunique columns and their new values
            insertion_values (dict): additional key/values to use only when
                inserting
            lock (bool): True to lock the table when doing the upsert.
        Returns:
            bool: Return True if a new entry was created, False if an existing
            one was updated.
        """
        # We need to lock the table :(, unless we're *really* careful
        if lock:
            self.database_engine.lock_table(txn, table)

        def _getwhere(key):
            # If the value we're passing in is None (aka NULL), we need to use
            # IS, not =, as NULL = NULL equals NULL (False).
            if keyvalues[key] is None:
                return "%s IS ?" % (key,)
            else:
                return "%s = ?" % (key,)

        if not values:
            # If `values` is empty, then all of the values we care about are in
            # the unique key, so there is nothing to UPDATE. We can just do a
            # SELECT instead to see if it exists.
            sql = "SELECT 1 FROM %s WHERE %s" % (
                table,
                " AND ".join(_getwhere(k) for k in keyvalues),
            )
            sqlargs = list(keyvalues.values())
            txn.execute(sql, sqlargs)
            if txn.fetchall():
                # We have an existing record.
                return False
        else:
            # First try to update.
            sql = "UPDATE %s SET %s WHERE %s" % (
                table,
                ", ".join("%s = ?" % (k,) for k in values),
                " AND ".join(_getwhere(k) for k in keyvalues),
            )
            sqlargs = list(values.values()) + list(keyvalues.values())

            txn.execute(sql, sqlargs)
            if txn.rowcount > 0:
                # successfully updated at least one row.
                return False

        # We didn't find any existing rows, so insert a new one
        allvalues = {}
        allvalues.update(keyvalues)
        allvalues.update(values)
        allvalues.update(insertion_values)

        sql = "INSERT INTO %s (%s) VALUES (%s)" % (
            table,
            ", ".join(k for k in allvalues),
            ", ".join("?" for _ in allvalues),
        )
        txn.execute(sql, list(allvalues.values()))
        # successfully inserted
        return True

    def _simple_upsert_txn_native_upsert(
        self, txn, table, keyvalues, values, insertion_values={}
    ):
        """
        Use the native UPSERT functionality in recent PostgreSQL versions.

        Args:
            table (str): The table to upsert into
            keyvalues (dict): The unique key tables and their new values
            values (dict): The nonunique columns and their new values
            insertion_values (dict): additional key/values to use only when
                inserting
        Returns:
            None
        """
        allvalues = {}
        allvalues.update(keyvalues)
        allvalues.update(insertion_values)

        if not values:
            latter = "NOTHING"
        else:
            allvalues.update(values)
            latter = "UPDATE SET " + ", ".join(k + "=EXCLUDED." + k for k in values)

        sql = ("INSERT INTO %s (%s) VALUES (%s) ON CONFLICT (%s) DO %s") % (
            table,
            ", ".join(k for k in allvalues),
            ", ".join("?" for _ in allvalues),
            ", ".join(k for k in keyvalues),
            latter,
        )
        txn.execute(sql, list(allvalues.values()))

    def _simple_upsert_many_txn(
        self, txn, table, key_names, key_values, value_names, value_values
    ):
        """
        Upsert, many times.

        Args:
            table (str): The table to upsert into
            key_names (list[str]): The key column names.
            key_values (list[list]): A list of each row's key column values.
            value_names (list[str]): The value column names. If empty, no
                values will be used, even if value_values is provided.
            value_values (list[list]): A list of each row's value column values.
        Returns:
            None
        """
        if (
            self.database_engine.can_native_upsert
            and table not in self._unsafe_to_upsert_tables
        ):
            return self._simple_upsert_many_txn_native_upsert(
                txn, table, key_names, key_values, value_names, value_values
            )
        else:
            return self._simple_upsert_many_txn_emulated(
                txn, table, key_names, key_values, value_names, value_values
            )

    def _simple_upsert_many_txn_emulated(
        self, txn, table, key_names, key_values, value_names, value_values
    ):
        """
        Upsert, many times, but without native UPSERT support or batching.

        Args:
            table (str): The table to upsert into
            key_names (list[str]): The key column names.
            key_values (list[list]): A list of each row's key column values.
            value_names (list[str]): The value column names. If empty, no
                values will be used, even if value_values is provided.
            value_values (list[list]): A list of each row's value column values.
        Returns:
            None
        """
        # No value columns, therefore make a blank list so that the following
        # zip() works correctly.
        if not value_names:
            value_values = [() for x in range(len(key_values))]

        for keyv, valv in zip(key_values, value_values):
            _keys = {x: y for x, y in zip(key_names, keyv)}
            _vals = {x: y for x, y in zip(value_names, valv)}

            self._simple_upsert_txn_emulated(txn, table, _keys, _vals)

    def _simple_upsert_many_txn_native_upsert(
        self, txn, table, key_names, key_values, value_names, value_values
    ):
        """
        Upsert, many times, using batching where possible.

        Args:
            table (str): The table to upsert into
            key_names (list[str]): The key column names.
            key_values (list[list]): A list of each row's key column values.
            value_names (list[str]): The value column names. If empty, no
                values will be used, even if value_values is provided.
            value_values (list[list]): A list of each row's value column values.
        Returns:
            None
        """
        allnames = []
        allnames.extend(key_names)
        allnames.extend(value_names)

        if not value_names:
            # No value columns, therefore make a blank list so that the
            # following zip() works correctly.
            latter = "NOTHING"
            value_values = [() for x in range(len(key_values))]
        else:
            latter = "UPDATE SET " + ", ".join(
                k + "=EXCLUDED." + k for k in value_names
            )

        sql = "INSERT INTO %s (%s) VALUES (%s) ON CONFLICT (%s) DO %s" % (
            table,
            ", ".join(k for k in allnames),
            ", ".join("?" for _ in allnames),
            ", ".join(key_names),
            latter,
        )

        args = []

        for x, y in zip(key_values, value_values):
            args.append(tuple(x) + tuple(y))

        return txn.execute_batch(sql, args)

    def _simple_select_one(
        self, table, keyvalues, retcols, allow_none=False, desc="_simple_select_one"
    ):
        """Executes a SELECT query on the named table, which is expected to
        return a single row, returning multiple columns from it.

        Args:
            table : string giving the table name
            keyvalues : dict of column names and values to select the row with
            retcols : list of strings giving the names of the columns to return

            allow_none : If true, return None instead of failing if the SELECT
              statement returns no rows
        """
        return self.runInteraction(
            desc, self._simple_select_one_txn, table, keyvalues, retcols, allow_none
        )

    def _simple_select_one_onecol(
        self,
        table,
        keyvalues,
        retcol,
        allow_none=False,
        desc="_simple_select_one_onecol",
    ):
        """Executes a SELECT query on the named table, which is expected to
        return a single row, returning a single column from it.

        Args:
            table : string giving the table name
            keyvalues : dict of column names and values to select the row with
            retcol : string giving the name of the column to return
        """
        return self.runInteraction(
            desc,
            self._simple_select_one_onecol_txn,
            table,
            keyvalues,
            retcol,
            allow_none=allow_none,
        )

    @classmethod
    def _simple_select_one_onecol_txn(
        cls, txn, table, keyvalues, retcol, allow_none=False
    ):
        ret = cls._simple_select_onecol_txn(
            txn, table=table, keyvalues=keyvalues, retcol=retcol
        )

        if ret:
            return ret[0]
        else:
            if allow_none:
                return None
            else:
                raise StoreError(404, "No row found")

    @staticmethod
    def _simple_select_onecol_txn(txn, table, keyvalues, retcol):
        sql = ("SELECT %(retcol)s FROM %(table)s") % {"retcol": retcol, "table": table}

        if keyvalues:
            sql += " WHERE %s" % " AND ".join("%s = ?" % k for k in iterkeys(keyvalues))
            txn.execute(sql, list(keyvalues.values()))
        else:
            txn.execute(sql)

        return [r[0] for r in txn]

    def _simple_select_onecol(
        self, table, keyvalues, retcol, desc="_simple_select_onecol"
    ):
        """Executes a SELECT query on the named table, which returns a list
        comprising of the values of the named column from the selected rows.

        Args:
            table (str): table name
            keyvalues (dict|None): column names and values to select the rows with
            retcol (str): column whos value we wish to retrieve.

        Returns:
            Deferred: Results in a list
        """
        return self.runInteraction(
            desc, self._simple_select_onecol_txn, table, keyvalues, retcol
        )

    def _simple_select_list(
        self, table, keyvalues, retcols, desc="_simple_select_list"
    ):
        """Executes a SELECT query on the named table, which may return zero or
        more rows, returning the result as a list of dicts.

        Args:
            table (str): the table name
            keyvalues (dict[str, Any] | None):
                column names and values to select the rows with, or None to not
                apply a WHERE clause.
            retcols (iterable[str]): the names of the columns to return
        Returns:
            defer.Deferred: resolves to list[dict[str, Any]]
        """
        return self.runInteraction(
            desc, self._simple_select_list_txn, table, keyvalues, retcols
        )

    @classmethod
    def _simple_select_list_txn(cls, txn, table, keyvalues, retcols):
        """Executes a SELECT query on the named table, which may return zero or
        more rows, returning the result as a list of dicts.

        Args:
            txn : Transaction object
            table (str): the table name
            keyvalues (dict[str, T] | None):
                column names and values to select the rows with, or None to not
                apply a WHERE clause.
            retcols (iterable[str]): the names of the columns to return
        """
        if keyvalues:
            sql = "SELECT %s FROM %s WHERE %s" % (
                ", ".join(retcols),
                table,
                " AND ".join("%s = ?" % (k,) for k in keyvalues),
            )
            txn.execute(sql, list(keyvalues.values()))
        else:
            sql = "SELECT %s FROM %s" % (", ".join(retcols), table)
            txn.execute(sql)

        return cls.cursor_to_dict(txn)

    @defer.inlineCallbacks
    def _simple_select_many_batch(
        self,
        table,
        column,
        iterable,
        retcols,
        keyvalues={},
        desc="_simple_select_many_batch",
        batch_size=100,
    ):
        """Executes a SELECT query on the named table, which may return zero or
        more rows, returning the result as a list of dicts.

        Filters rows by if value of `column` is in `iterable`.

        Args:
            table : string giving the table name
            column : column name to test for inclusion against `iterable`
            iterable : list
            keyvalues : dict of column names and values to select the rows with
            retcols : list of strings giving the names of the columns to return
        """
        results = []

        if not iterable:
            return results

        # iterables can not be sliced, so convert it to a list first
        it_list = list(iterable)

        chunks = [
            it_list[i : i + batch_size] for i in range(0, len(it_list), batch_size)
        ]
        for chunk in chunks:
            rows = yield self.runInteraction(
                desc,
                self._simple_select_many_txn,
                table,
                column,
                chunk,
                keyvalues,
                retcols,
            )

            results.extend(rows)

        return results

    @classmethod
    def _simple_select_many_txn(cls, txn, table, column, iterable, keyvalues, retcols):
        """Executes a SELECT query on the named table, which may return zero or
        more rows, returning the result as a list of dicts.

        Filters rows by if value of `column` is in `iterable`.

        Args:
            txn : Transaction object
            table : string giving the table name
            column : column name to test for inclusion against `iterable`
            iterable : list
            keyvalues : dict of column names and values to select the rows with
            retcols : list of strings giving the names of the columns to return
        """
        if not iterable:
            return []

        clause, values = make_in_list_sql_clause(txn.database_engine, column, iterable)
        clauses = [clause]

        for key, value in iteritems(keyvalues):
            clauses.append("%s = ?" % (key,))
            values.append(value)

        sql = "SELECT %s FROM %s WHERE %s" % (
            ", ".join(retcols),
            table,
            " AND ".join(clauses),
        )

        txn.execute(sql, values)
        return cls.cursor_to_dict(txn)

    def _simple_update(self, table, keyvalues, updatevalues, desc):
        return self.runInteraction(
            desc, self._simple_update_txn, table, keyvalues, updatevalues
        )

    @staticmethod
    def _simple_update_txn(txn, table, keyvalues, updatevalues):
        if keyvalues:
            where = "WHERE %s" % " AND ".join("%s = ?" % k for k in iterkeys(keyvalues))
        else:
            where = ""

        update_sql = "UPDATE %s SET %s %s" % (
            table,
            ", ".join("%s = ?" % (k,) for k in updatevalues),
            where,
        )

        txn.execute(update_sql, list(updatevalues.values()) + list(keyvalues.values()))

        return txn.rowcount

    def _simple_update_one(
        self, table, keyvalues, updatevalues, desc="_simple_update_one"
    ):
        """Executes an UPDATE query on the named table, setting new values for
        columns in a row matching the key values.

        Args:
            table : string giving the table name
            keyvalues : dict of column names and values to select the row with
            updatevalues : dict giving column names and values to update
            retcols : optional list of column names to return

        If present, retcols gives a list of column names on which to perform
        a SELECT statement *before* performing the UPDATE statement. The values
        of these will be returned in a dict.

        These are performed within the same transaction, allowing an atomic
        get-and-set.  This can be used to implement compare-and-set by putting
        the update column in the 'keyvalues' dict as well.
        """
        return self.runInteraction(
            desc, self._simple_update_one_txn, table, keyvalues, updatevalues
        )

    @classmethod
    def _simple_update_one_txn(cls, txn, table, keyvalues, updatevalues):
        rowcount = cls._simple_update_txn(txn, table, keyvalues, updatevalues)

        if rowcount == 0:
            raise StoreError(404, "No row found (%s)" % (table,))
        if rowcount > 1:
            raise StoreError(500, "More than one row matched (%s)" % (table,))

    @staticmethod
    def _simple_select_one_txn(txn, table, keyvalues, retcols, allow_none=False):
        select_sql = "SELECT %s FROM %s WHERE %s" % (
            ", ".join(retcols),
            table,
            " AND ".join("%s = ?" % (k,) for k in keyvalues),
        )

        txn.execute(select_sql, list(keyvalues.values()))
        row = txn.fetchone()

        if not row:
            if allow_none:
                return None
            raise StoreError(404, "No row found (%s)" % (table,))
        if txn.rowcount > 1:
            raise StoreError(500, "More than one row matched (%s)" % (table,))

        return dict(zip(retcols, row))

    def _simple_delete_one(self, table, keyvalues, desc="_simple_delete_one"):
        """Executes a DELETE query on the named table, expecting to delete a
        single row.

        Args:
            table : string giving the table name
            keyvalues : dict of column names and values to select the row with
        """
        return self.runInteraction(desc, self._simple_delete_one_txn, table, keyvalues)

    @staticmethod
    def _simple_delete_one_txn(txn, table, keyvalues):
        """Executes a DELETE query on the named table, expecting to delete a
        single row.

        Args:
            table : string giving the table name
            keyvalues : dict of column names and values to select the row with
        """
        sql = "DELETE FROM %s WHERE %s" % (
            table,
            " AND ".join("%s = ?" % (k,) for k in keyvalues),
        )

        txn.execute(sql, list(keyvalues.values()))
        if txn.rowcount == 0:
            raise StoreError(404, "No row found (%s)" % (table,))
        if txn.rowcount > 1:
            raise StoreError(500, "More than one row matched (%s)" % (table,))

    def _simple_delete(self, table, keyvalues, desc):
        return self.runInteraction(desc, self._simple_delete_txn, table, keyvalues)

    @staticmethod
    def _simple_delete_txn(txn, table, keyvalues):
        sql = "DELETE FROM %s WHERE %s" % (
            table,
            " AND ".join("%s = ?" % (k,) for k in keyvalues),
        )

        txn.execute(sql, list(keyvalues.values()))
        return txn.rowcount

    def _simple_delete_many(self, table, column, iterable, keyvalues, desc):
        return self.runInteraction(
            desc, self._simple_delete_many_txn, table, column, iterable, keyvalues
        )

    @staticmethod
    def _simple_delete_many_txn(txn, table, column, iterable, keyvalues):
        """Executes a DELETE query on the named table.

        Filters rows by if value of `column` is in `iterable`.

        Args:
            txn : Transaction object
            table : string giving the table name
            column : column name to test for inclusion against `iterable`
            iterable : list
            keyvalues : dict of column names and values to select the rows with

        Returns:
            int: Number rows deleted
        """
        if not iterable:
            return 0

        sql = "DELETE FROM %s" % table

        clause, values = make_in_list_sql_clause(txn.database_engine, column, iterable)
        clauses = [clause]

        for key, value in iteritems(keyvalues):
            clauses.append("%s = ?" % (key,))
            values.append(value)

        if clauses:
            sql = "%s WHERE %s" % (sql, " AND ".join(clauses))
        txn.execute(sql, values)

        return txn.rowcount

    def _get_cache_dict(
        self, db_conn, table, entity_column, stream_column, max_value, limit=100000
    ):
        # Fetch a mapping of room_id -> max stream position for "recent" rooms.
        # It doesn't really matter how many we get, the StreamChangeCache will
        # do the right thing to ensure it respects the max size of cache.
        sql = (
            "SELECT %(entity)s, MAX(%(stream)s) FROM %(table)s"
            " WHERE %(stream)s > ? - %(limit)s"
            " GROUP BY %(entity)s"
        ) % {
            "table": table,
            "entity": entity_column,
            "stream": stream_column,
            "limit": limit,
        }

        sql = self.database_engine.convert_param_style(sql)

        txn = db_conn.cursor()
        txn.execute(sql, (int(max_value),))

        cache = {row[0]: int(row[1]) for row in txn}

        txn.close()

        if cache:
            min_val = min(itervalues(cache))
        else:
            min_val = max_value

        return cache, min_val

    def _invalidate_cache_and_stream(self, txn, cache_func, keys):
        """Invalidates the cache and adds it to the cache stream so slaves
        will know to invalidate their caches.

        This should only be used to invalidate caches where slaves won't
        otherwise know from other replication streams that the cache should
        be invalidated.
        """
        txn.call_after(cache_func.invalidate, keys)
        self._send_invalidation_to_replication(txn, cache_func.__name__, keys)

    def _invalidate_state_caches_and_stream(self, txn, room_id, members_changed):
        """Special case invalidation of caches based on current state.

        We special case this so that we can batch the cache invalidations into a
        single replication poke.

        Args:
            txn
            room_id (str): Room where state changed
            members_changed (iterable[str]): The user_ids of members that have changed
        """
        txn.call_after(self._invalidate_state_caches, room_id, members_changed)

        if members_changed:
            # We need to be careful that the size of the `members_changed` list
            # isn't so large that it causes problems sending over replication, so we
            # send them in chunks.
            # Max line length is 16K, and max user ID length is 255, so 50 should
            # be safe.
            for chunk in batch_iter(members_changed, 50):
                keys = itertools.chain([room_id], chunk)
                self._send_invalidation_to_replication(
                    txn, _CURRENT_STATE_CACHE_NAME, keys
                )
        else:
            # if no members changed, we still need to invalidate the other caches.
            self._send_invalidation_to_replication(
                txn, _CURRENT_STATE_CACHE_NAME, [room_id]
            )

=======
>>>>>>> d95736a2
    def _invalidate_state_caches(self, room_id, members_changed):
        """Invalidates caches that are based on the current state, but does
        not stream invalidations down replication.

        Args:
            room_id (str): Room where state changed
            members_changed (iterable[str]): The user_ids of members that have
                changed
        """
        for host in set(get_domain_from_id(u) for u in members_changed):
            self._attempt_to_invalidate_cache("is_host_joined", (room_id, host))
            self._attempt_to_invalidate_cache("was_host_joined", (room_id, host))

        self._attempt_to_invalidate_cache("get_users_in_room", (room_id,))
        self._attempt_to_invalidate_cache("get_room_summary", (room_id,))
        self._attempt_to_invalidate_cache("get_current_state_ids", (room_id,))

    def _attempt_to_invalidate_cache(self, cache_name, key):
        """Attempts to invalidate the cache of the given name, ignoring if the
        cache doesn't exist. Mainly used for invalidating caches on workers,
        where they may not have the cache.

        Args:
            cache_name (str)
            key (tuple)
        """
        try:
            getattr(self, cache_name).invalidate(key)
        except AttributeError:
            # We probably haven't pulled in the cache in this worker,
            # which is fine.
            pass


def db_to_json(db_content):
    """
    Take some data from a database row and return a JSON-decoded object.

    Args:
        db_content (memoryview|buffer|bytes|bytearray|unicode)
    """
    # psycopg2 on Python 3 returns memoryview objects, which we need to
    # cast to bytes to decode
    if isinstance(db_content, memoryview):
        db_content = db_content.tobytes()

    # psycopg2 on Python 2 returns buffer objects, which we need to cast to
    # bytes to decode
    if PY2 and isinstance(db_content, builtins.buffer):
        db_content = bytes(db_content)

    # Decode it to a Unicode string before feeding it to json.loads, so we
    # consistenty get a Unicode-containing object out.
    if isinstance(db_content, (bytes, bytearray)):
        db_content = db_content.decode("utf8")

    try:
        return json.loads(db_content)
    except Exception:
        logging.warning("Tried to decode '%r' as JSON and failed", db_content)
        raise<|MERGE_RESOLUTION|>--- conflicted
+++ resolved
@@ -44,1178 +44,6 @@
         self.db = database
         self.rand = random.SystemRandom()
 
-<<<<<<< HEAD
-        if self._account_validity.enabled:
-            self._clock.call_later(
-                0.0,
-                run_as_background_process,
-                "account_validity_set_expiration_dates",
-                self._set_expiration_date_when_missing,
-            )
-
-    @defer.inlineCallbacks
-    def _check_safe_to_upsert(self):
-        """
-        Is it safe to use native UPSERT?
-
-        If there are background updates, we will need to wait, as they may be
-        the addition of indexes that set the UNIQUE constraint that we require.
-
-        If the background updates have not completed, wait 15 sec and check again.
-        """
-        updates = yield self._simple_select_list(
-            "background_updates",
-            keyvalues=None,
-            retcols=["update_name"],
-            desc="check_background_updates",
-        )
-        updates = [x["update_name"] for x in updates]
-
-        for table, update_name in UNIQUE_INDEX_BACKGROUND_UPDATES.items():
-            if update_name not in updates:
-                logger.debug("Now safe to upsert in %s", table)
-                self._unsafe_to_upsert_tables.discard(table)
-
-        # If there's any updates still running, reschedule to run.
-        if updates:
-            self._clock.call_later(
-                15.0,
-                run_as_background_process,
-                "upsert_safety_check",
-                self._check_safe_to_upsert,
-            )
-
-    @defer.inlineCallbacks
-    def _set_expiration_date_when_missing(self):
-        """
-        Retrieves the list of registered users that don't have an expiration date, and
-        adds an expiration date for each of them.
-        """
-
-        def select_users_with_no_expiration_date_txn(txn):
-            """Retrieves the list of registered users with no expiration date from the
-            database, filtering out deactivated users.
-            """
-            sql = (
-                "SELECT users.name FROM users"
-                " LEFT JOIN account_validity ON (users.name = account_validity.user_id)"
-                " WHERE account_validity.user_id is NULL AND users.deactivated = 0;"
-            )
-            txn.execute(sql, [])
-
-            res = self.cursor_to_dict(txn)
-            if res:
-                for user in res:
-                    self.set_expiration_date_for_user_txn(
-                        txn, user["name"], use_delta=True
-                    )
-
-        yield self.runInteraction(
-            "get_users_with_no_expiration_date",
-            select_users_with_no_expiration_date_txn,
-        )
-
-    def set_expiration_date_for_user_txn(self, txn, user_id, use_delta=False):
-        """Sets an expiration date to the account with the given user ID.
-
-        Args:
-             user_id (str): User ID to set an expiration date for.
-             use_delta (bool): If set to False, the expiration date for the user will be
-                now + validity period. If set to True, this expiration date will be a
-                random value in the [now + period - d ; now + period] range, d being a
-                delta equal to 10% of the validity period.
-        """
-        now_ms = self._clock.time_msec()
-        expiration_ts = now_ms + self._account_validity.period
-
-        if use_delta:
-            expiration_ts = self.rand.randrange(
-                expiration_ts - self._account_validity.startup_job_max_delta,
-                expiration_ts,
-            )
-
-        self._simple_upsert_txn(
-            txn,
-            "account_validity",
-            keyvalues={"user_id": user_id},
-            values={"expiration_ts_ms": expiration_ts, "email_sent": False},
-        )
-
-    def start_profiling(self):
-        self._previous_loop_ts = monotonic_time()
-
-        def loop():
-            curr = self._current_txn_total_time
-            prev = self._previous_txn_total_time
-            self._previous_txn_total_time = curr
-
-            time_now = monotonic_time()
-            time_then = self._previous_loop_ts
-            self._previous_loop_ts = time_now
-
-            duration = time_now - time_then
-            ratio = (curr - prev) / duration
-
-            top_three_counters = self._txn_perf_counters.interval(duration, limit=3)
-
-            perf_logger.info(
-                "Total database time: %.3f%% {%s}", ratio * 100, top_three_counters
-            )
-
-        self._clock.looping_call(loop, 10000)
-
-    def _new_transaction(
-        self, conn, desc, after_callbacks, exception_callbacks, func, *args, **kwargs
-    ):
-        start = monotonic_time()
-        txn_id = self._TXN_ID
-
-        # We don't really need these to be unique, so lets stop it from
-        # growing really large.
-        self._TXN_ID = (self._TXN_ID + 1) % (MAX_TXN_ID)
-
-        name = "%s-%x" % (desc, txn_id)
-
-        transaction_logger.debug("[TXN START] {%s}", name)
-
-        try:
-            i = 0
-            N = 5
-            while True:
-                cursor = LoggingTransaction(
-                    conn.cursor(),
-                    name,
-                    self.database_engine,
-                    after_callbacks,
-                    exception_callbacks,
-                )
-                try:
-                    r = func(cursor, *args, **kwargs)
-                    conn.commit()
-                    return r
-                except self.database_engine.module.OperationalError as e:
-                    # This can happen if the database disappears mid
-                    # transaction.
-                    logger.warning(
-                        "[TXN OPERROR] {%s} %s %d/%d",
-                        name,
-                        exception_to_unicode(e),
-                        i,
-                        N,
-                    )
-                    if i < N:
-                        i += 1
-                        try:
-                            conn.rollback()
-                        except self.database_engine.module.Error as e1:
-                            logger.warning(
-                                "[TXN EROLL] {%s} %s", name, exception_to_unicode(e1)
-                            )
-                        continue
-                    raise
-                except self.database_engine.module.DatabaseError as e:
-                    if self.database_engine.is_deadlock(e):
-                        logger.warning("[TXN DEADLOCK] {%s} %d/%d", name, i, N)
-                        if i < N:
-                            i += 1
-                            try:
-                                conn.rollback()
-                            except self.database_engine.module.Error as e1:
-                                logger.warning(
-                                    "[TXN EROLL] {%s} %s",
-                                    name,
-                                    exception_to_unicode(e1),
-                                )
-                            continue
-                    raise
-                finally:
-                    # we're either about to retry with a new cursor, or we're about to
-                    # release the connection. Once we release the connection, it could
-                    # get used for another query, which might do a conn.rollback().
-                    #
-                    # In the latter case, even though that probably wouldn't affect the
-                    # results of this transaction, python's sqlite will reset all
-                    # statements on the connection [1], which will make our cursor
-                    # invalid [2].
-                    #
-                    # In any case, continuing to read rows after commit()ing seems
-                    # dubious from the PoV of ACID transactional semantics
-                    # (sqlite explicitly says that once you commit, you may see rows
-                    # from subsequent updates.)
-                    #
-                    # In psycopg2, cursors are essentially a client-side fabrication -
-                    # all the data is transferred to the client side when the statement
-                    # finishes executing - so in theory we could go on streaming results
-                    # from the cursor, but attempting to do so would make us
-                    # incompatible with sqlite, so let's make sure we're not doing that
-                    # by closing the cursor.
-                    #
-                    # (*named* cursors in psycopg2 are different and are proper server-
-                    # side things, but (a) we don't use them and (b) they are implicitly
-                    # closed by ending the transaction anyway.)
-                    #
-                    # In short, if we haven't finished with the cursor yet, that's a
-                    # problem waiting to bite us.
-                    #
-                    # TL;DR: we're done with the cursor, so we can close it.
-                    #
-                    # [1]: https://github.com/python/cpython/blob/v3.8.0/Modules/_sqlite/connection.c#L465
-                    # [2]: https://github.com/python/cpython/blob/v3.8.0/Modules/_sqlite/cursor.c#L236
-                    cursor.close()
-        except Exception as e:
-            logger.debug("[TXN FAIL] {%s} %s", name, e)
-            raise
-        finally:
-            end = monotonic_time()
-            duration = end - start
-
-            LoggingContext.current_context().add_database_transaction(duration)
-
-            transaction_logger.debug("[TXN END] {%s} %f sec", name, duration)
-
-            self._current_txn_total_time += duration
-            self._txn_perf_counters.update(desc, duration)
-            sql_txn_timer.labels(desc).observe(duration)
-
-    @defer.inlineCallbacks
-    def runInteraction(self, desc, func, *args, **kwargs):
-        """Starts a transaction on the database and runs a given function
-
-        Arguments:
-            desc (str): description of the transaction, for logging and metrics
-            func (func): callback function, which will be called with a
-                database transaction (twisted.enterprise.adbapi.Transaction) as
-                its first argument, followed by `args` and `kwargs`.
-
-            args (list): positional args to pass to `func`
-            kwargs (dict): named args to pass to `func`
-
-        Returns:
-            Deferred: The result of func
-        """
-        after_callbacks = []
-        exception_callbacks = []
-
-        if LoggingContext.current_context() == LoggingContext.sentinel:
-            logger.warning("Starting db txn '%s' from sentinel context", desc)
-
-        try:
-            result = yield self.runWithConnection(
-                self._new_transaction,
-                desc,
-                after_callbacks,
-                exception_callbacks,
-                func,
-                *args,
-                **kwargs
-            )
-
-            for after_callback, after_args, after_kwargs in after_callbacks:
-                after_callback(*after_args, **after_kwargs)
-        except:  # noqa: E722, as we reraise the exception this is fine.
-            for after_callback, after_args, after_kwargs in exception_callbacks:
-                after_callback(*after_args, **after_kwargs)
-            raise
-
-        return result
-
-    @defer.inlineCallbacks
-    def runWithConnection(self, func, *args, **kwargs):
-        """Wraps the .runWithConnection() method on the underlying db_pool.
-
-        Arguments:
-            func (func): callback function, which will be called with a
-                database connection (twisted.enterprise.adbapi.Connection) as
-                its first argument, followed by `args` and `kwargs`.
-            args (list): positional args to pass to `func`
-            kwargs (dict): named args to pass to `func`
-
-        Returns:
-            Deferred: The result of func
-        """
-        parent_context = LoggingContext.current_context()
-        if parent_context == LoggingContext.sentinel:
-            logger.warning(
-                "Starting db connection from sentinel context: metrics will be lost"
-            )
-            parent_context = None
-
-        start_time = monotonic_time()
-
-        def inner_func(conn, *args, **kwargs):
-            with LoggingContext("runWithConnection", parent_context) as context:
-                sched_duration_sec = monotonic_time() - start_time
-                sql_scheduling_timer.observe(sched_duration_sec)
-                context.add_database_scheduled(sched_duration_sec)
-
-                if self.database_engine.is_connection_closed(conn):
-                    logger.debug("Reconnecting closed database connection")
-                    conn.reconnect()
-
-                return func(conn, *args, **kwargs)
-
-        result = yield make_deferred_yieldable(
-            self._db_pool.runWithConnection(inner_func, *args, **kwargs)
-        )
-
-        return result
-
-    @staticmethod
-    def cursor_to_dict(cursor):
-        """Converts a SQL cursor into an list of dicts.
-
-        Args:
-            cursor : The DBAPI cursor which has executed a query.
-        Returns:
-            A list of dicts where the key is the column header.
-        """
-        col_headers = list(intern(str(column[0])) for column in cursor.description)
-        results = list(dict(zip(col_headers, row)) for row in cursor)
-        return results
-
-    def _execute(self, desc, decoder, query, *args):
-        """Runs a single query for a result set.
-
-        Args:
-            decoder - The function which can resolve the cursor results to
-                something meaningful.
-            query - The query string to execute
-            *args - Query args.
-        Returns:
-            The result of decoder(results)
-        """
-
-        def interaction(txn):
-            txn.execute(query, args)
-            if decoder:
-                return decoder(txn)
-            else:
-                return txn.fetchall()
-
-        return self.runInteraction(desc, interaction)
-
-    # "Simple" SQL API methods that operate on a single table with no JOINs,
-    # no complex WHERE clauses, just a dict of values for columns.
-
-    @defer.inlineCallbacks
-    def _simple_insert(self, table, values, or_ignore=False, desc="_simple_insert"):
-        """Executes an INSERT query on the named table.
-
-        Args:
-            table : string giving the table name
-            values : dict of new column names and values for them
-            or_ignore : bool stating whether an exception should be raised
-                when a conflicting row already exists. If True, False will be
-                returned by the function instead
-            desc : string giving a description of the transaction
-
-        Returns:
-            bool: Whether the row was inserted or not. Only useful when
-            `or_ignore` is True
-        """
-        try:
-            yield self.runInteraction(desc, self._simple_insert_txn, table, values)
-        except self.database_engine.module.IntegrityError:
-            # We have to do or_ignore flag at this layer, since we can't reuse
-            # a cursor after we receive an error from the db.
-            if not or_ignore:
-                raise
-            return False
-        return True
-
-    @staticmethod
-    def _simple_insert_txn(txn, table, values):
-        keys, vals = zip(*values.items())
-
-        sql = "INSERT INTO %s (%s) VALUES(%s)" % (
-            table,
-            ", ".join(k for k in keys),
-            ", ".join("?" for _ in keys),
-        )
-
-        txn.execute(sql, vals)
-
-    def _simple_insert_many(self, table, values, desc):
-        return self.runInteraction(desc, self._simple_insert_many_txn, table, values)
-
-    @staticmethod
-    def _simple_insert_many_txn(txn, table, values):
-        if not values:
-            return
-
-        # This is a *slight* abomination to get a list of tuples of key names
-        # and a list of tuples of value names.
-        #
-        # i.e. [{"a": 1, "b": 2}, {"c": 3, "d": 4}]
-        #         => [("a", "b",), ("c", "d",)] and [(1, 2,), (3, 4,)]
-        #
-        # The sort is to ensure that we don't rely on dictionary iteration
-        # order.
-        keys, vals = zip(
-            *[zip(*(sorted(i.items(), key=lambda kv: kv[0]))) for i in values if i]
-        )
-
-        for k in keys:
-            if k != keys[0]:
-                raise RuntimeError("All items must have the same keys")
-
-        sql = "INSERT INTO %s (%s) VALUES(%s)" % (
-            table,
-            ", ".join(k for k in keys[0]),
-            ", ".join("?" for _ in keys[0]),
-        )
-
-        txn.executemany(sql, vals)
-
-    @defer.inlineCallbacks
-    def _simple_upsert(
-        self,
-        table,
-        keyvalues,
-        values,
-        insertion_values={},
-        desc="_simple_upsert",
-        lock=True,
-    ):
-        """
-
-        `lock` should generally be set to True (the default), but can be set
-        to False if either of the following are true:
-
-        * there is a UNIQUE INDEX on the key columns. In this case a conflict
-          will cause an IntegrityError in which case this function will retry
-          the update.
-
-        * we somehow know that we are the only thread which will be updating
-          this table.
-
-        Args:
-            table (str): The table to upsert into
-            keyvalues (dict): The unique key columns and their new values
-            values (dict): The nonunique columns and their new values
-            insertion_values (dict): additional key/values to use only when
-                inserting
-            lock (bool): True to lock the table when doing the upsert.
-        Returns:
-            Deferred(None or bool): Native upserts always return None. Emulated
-            upserts return True if a new entry was created, False if an existing
-            one was updated.
-        """
-        attempts = 0
-        while True:
-            try:
-                result = yield self.runInteraction(
-                    desc,
-                    self._simple_upsert_txn,
-                    table,
-                    keyvalues,
-                    values,
-                    insertion_values,
-                    lock=lock,
-                )
-                return result
-            except self.database_engine.module.IntegrityError as e:
-                attempts += 1
-                if attempts >= 5:
-                    # don't retry forever, because things other than races
-                    # can cause IntegrityErrors
-                    raise
-
-                # presumably we raced with another transaction: let's retry.
-                logger.warning(
-                    "IntegrityError when upserting into %s; retrying: %s", table, e
-                )
-
-    def _simple_upsert_txn(
-        self, txn, table, keyvalues, values, insertion_values={}, lock=True
-    ):
-        """
-        Pick the UPSERT method which works best on the platform. Either the
-        native one (Pg9.5+, recent SQLites), or fall back to an emulated method.
-
-        Args:
-            txn: The transaction to use.
-            table (str): The table to upsert into
-            keyvalues (dict): The unique key tables and their new values
-            values (dict): The nonunique columns and their new values
-            insertion_values (dict): additional key/values to use only when
-                inserting
-            lock (bool): True to lock the table when doing the upsert.
-        Returns:
-            None or bool: Native upserts always return None. Emulated
-            upserts return True if a new entry was created, False if an existing
-            one was updated.
-        """
-        if (
-            self.database_engine.can_native_upsert
-            and table not in self._unsafe_to_upsert_tables
-        ):
-            return self._simple_upsert_txn_native_upsert(
-                txn, table, keyvalues, values, insertion_values=insertion_values
-            )
-        else:
-            return self._simple_upsert_txn_emulated(
-                txn,
-                table,
-                keyvalues,
-                values,
-                insertion_values=insertion_values,
-                lock=lock,
-            )
-
-    def _simple_upsert_txn_emulated(
-        self, txn, table, keyvalues, values, insertion_values={}, lock=True
-    ):
-        """
-        Args:
-            table (str): The table to upsert into
-            keyvalues (dict): The unique key tables and their new values
-            values (dict): The nonunique columns and their new values
-            insertion_values (dict): additional key/values to use only when
-                inserting
-            lock (bool): True to lock the table when doing the upsert.
-        Returns:
-            bool: Return True if a new entry was created, False if an existing
-            one was updated.
-        """
-        # We need to lock the table :(, unless we're *really* careful
-        if lock:
-            self.database_engine.lock_table(txn, table)
-
-        def _getwhere(key):
-            # If the value we're passing in is None (aka NULL), we need to use
-            # IS, not =, as NULL = NULL equals NULL (False).
-            if keyvalues[key] is None:
-                return "%s IS ?" % (key,)
-            else:
-                return "%s = ?" % (key,)
-
-        if not values:
-            # If `values` is empty, then all of the values we care about are in
-            # the unique key, so there is nothing to UPDATE. We can just do a
-            # SELECT instead to see if it exists.
-            sql = "SELECT 1 FROM %s WHERE %s" % (
-                table,
-                " AND ".join(_getwhere(k) for k in keyvalues),
-            )
-            sqlargs = list(keyvalues.values())
-            txn.execute(sql, sqlargs)
-            if txn.fetchall():
-                # We have an existing record.
-                return False
-        else:
-            # First try to update.
-            sql = "UPDATE %s SET %s WHERE %s" % (
-                table,
-                ", ".join("%s = ?" % (k,) for k in values),
-                " AND ".join(_getwhere(k) for k in keyvalues),
-            )
-            sqlargs = list(values.values()) + list(keyvalues.values())
-
-            txn.execute(sql, sqlargs)
-            if txn.rowcount > 0:
-                # successfully updated at least one row.
-                return False
-
-        # We didn't find any existing rows, so insert a new one
-        allvalues = {}
-        allvalues.update(keyvalues)
-        allvalues.update(values)
-        allvalues.update(insertion_values)
-
-        sql = "INSERT INTO %s (%s) VALUES (%s)" % (
-            table,
-            ", ".join(k for k in allvalues),
-            ", ".join("?" for _ in allvalues),
-        )
-        txn.execute(sql, list(allvalues.values()))
-        # successfully inserted
-        return True
-
-    def _simple_upsert_txn_native_upsert(
-        self, txn, table, keyvalues, values, insertion_values={}
-    ):
-        """
-        Use the native UPSERT functionality in recent PostgreSQL versions.
-
-        Args:
-            table (str): The table to upsert into
-            keyvalues (dict): The unique key tables and their new values
-            values (dict): The nonunique columns and their new values
-            insertion_values (dict): additional key/values to use only when
-                inserting
-        Returns:
-            None
-        """
-        allvalues = {}
-        allvalues.update(keyvalues)
-        allvalues.update(insertion_values)
-
-        if not values:
-            latter = "NOTHING"
-        else:
-            allvalues.update(values)
-            latter = "UPDATE SET " + ", ".join(k + "=EXCLUDED." + k for k in values)
-
-        sql = ("INSERT INTO %s (%s) VALUES (%s) ON CONFLICT (%s) DO %s") % (
-            table,
-            ", ".join(k for k in allvalues),
-            ", ".join("?" for _ in allvalues),
-            ", ".join(k for k in keyvalues),
-            latter,
-        )
-        txn.execute(sql, list(allvalues.values()))
-
-    def _simple_upsert_many_txn(
-        self, txn, table, key_names, key_values, value_names, value_values
-    ):
-        """
-        Upsert, many times.
-
-        Args:
-            table (str): The table to upsert into
-            key_names (list[str]): The key column names.
-            key_values (list[list]): A list of each row's key column values.
-            value_names (list[str]): The value column names. If empty, no
-                values will be used, even if value_values is provided.
-            value_values (list[list]): A list of each row's value column values.
-        Returns:
-            None
-        """
-        if (
-            self.database_engine.can_native_upsert
-            and table not in self._unsafe_to_upsert_tables
-        ):
-            return self._simple_upsert_many_txn_native_upsert(
-                txn, table, key_names, key_values, value_names, value_values
-            )
-        else:
-            return self._simple_upsert_many_txn_emulated(
-                txn, table, key_names, key_values, value_names, value_values
-            )
-
-    def _simple_upsert_many_txn_emulated(
-        self, txn, table, key_names, key_values, value_names, value_values
-    ):
-        """
-        Upsert, many times, but without native UPSERT support or batching.
-
-        Args:
-            table (str): The table to upsert into
-            key_names (list[str]): The key column names.
-            key_values (list[list]): A list of each row's key column values.
-            value_names (list[str]): The value column names. If empty, no
-                values will be used, even if value_values is provided.
-            value_values (list[list]): A list of each row's value column values.
-        Returns:
-            None
-        """
-        # No value columns, therefore make a blank list so that the following
-        # zip() works correctly.
-        if not value_names:
-            value_values = [() for x in range(len(key_values))]
-
-        for keyv, valv in zip(key_values, value_values):
-            _keys = {x: y for x, y in zip(key_names, keyv)}
-            _vals = {x: y for x, y in zip(value_names, valv)}
-
-            self._simple_upsert_txn_emulated(txn, table, _keys, _vals)
-
-    def _simple_upsert_many_txn_native_upsert(
-        self, txn, table, key_names, key_values, value_names, value_values
-    ):
-        """
-        Upsert, many times, using batching where possible.
-
-        Args:
-            table (str): The table to upsert into
-            key_names (list[str]): The key column names.
-            key_values (list[list]): A list of each row's key column values.
-            value_names (list[str]): The value column names. If empty, no
-                values will be used, even if value_values is provided.
-            value_values (list[list]): A list of each row's value column values.
-        Returns:
-            None
-        """
-        allnames = []
-        allnames.extend(key_names)
-        allnames.extend(value_names)
-
-        if not value_names:
-            # No value columns, therefore make a blank list so that the
-            # following zip() works correctly.
-            latter = "NOTHING"
-            value_values = [() for x in range(len(key_values))]
-        else:
-            latter = "UPDATE SET " + ", ".join(
-                k + "=EXCLUDED." + k for k in value_names
-            )
-
-        sql = "INSERT INTO %s (%s) VALUES (%s) ON CONFLICT (%s) DO %s" % (
-            table,
-            ", ".join(k for k in allnames),
-            ", ".join("?" for _ in allnames),
-            ", ".join(key_names),
-            latter,
-        )
-
-        args = []
-
-        for x, y in zip(key_values, value_values):
-            args.append(tuple(x) + tuple(y))
-
-        return txn.execute_batch(sql, args)
-
-    def _simple_select_one(
-        self, table, keyvalues, retcols, allow_none=False, desc="_simple_select_one"
-    ):
-        """Executes a SELECT query on the named table, which is expected to
-        return a single row, returning multiple columns from it.
-
-        Args:
-            table : string giving the table name
-            keyvalues : dict of column names and values to select the row with
-            retcols : list of strings giving the names of the columns to return
-
-            allow_none : If true, return None instead of failing if the SELECT
-              statement returns no rows
-        """
-        return self.runInteraction(
-            desc, self._simple_select_one_txn, table, keyvalues, retcols, allow_none
-        )
-
-    def _simple_select_one_onecol(
-        self,
-        table,
-        keyvalues,
-        retcol,
-        allow_none=False,
-        desc="_simple_select_one_onecol",
-    ):
-        """Executes a SELECT query on the named table, which is expected to
-        return a single row, returning a single column from it.
-
-        Args:
-            table : string giving the table name
-            keyvalues : dict of column names and values to select the row with
-            retcol : string giving the name of the column to return
-        """
-        return self.runInteraction(
-            desc,
-            self._simple_select_one_onecol_txn,
-            table,
-            keyvalues,
-            retcol,
-            allow_none=allow_none,
-        )
-
-    @classmethod
-    def _simple_select_one_onecol_txn(
-        cls, txn, table, keyvalues, retcol, allow_none=False
-    ):
-        ret = cls._simple_select_onecol_txn(
-            txn, table=table, keyvalues=keyvalues, retcol=retcol
-        )
-
-        if ret:
-            return ret[0]
-        else:
-            if allow_none:
-                return None
-            else:
-                raise StoreError(404, "No row found")
-
-    @staticmethod
-    def _simple_select_onecol_txn(txn, table, keyvalues, retcol):
-        sql = ("SELECT %(retcol)s FROM %(table)s") % {"retcol": retcol, "table": table}
-
-        if keyvalues:
-            sql += " WHERE %s" % " AND ".join("%s = ?" % k for k in iterkeys(keyvalues))
-            txn.execute(sql, list(keyvalues.values()))
-        else:
-            txn.execute(sql)
-
-        return [r[0] for r in txn]
-
-    def _simple_select_onecol(
-        self, table, keyvalues, retcol, desc="_simple_select_onecol"
-    ):
-        """Executes a SELECT query on the named table, which returns a list
-        comprising of the values of the named column from the selected rows.
-
-        Args:
-            table (str): table name
-            keyvalues (dict|None): column names and values to select the rows with
-            retcol (str): column whos value we wish to retrieve.
-
-        Returns:
-            Deferred: Results in a list
-        """
-        return self.runInteraction(
-            desc, self._simple_select_onecol_txn, table, keyvalues, retcol
-        )
-
-    def _simple_select_list(
-        self, table, keyvalues, retcols, desc="_simple_select_list"
-    ):
-        """Executes a SELECT query on the named table, which may return zero or
-        more rows, returning the result as a list of dicts.
-
-        Args:
-            table (str): the table name
-            keyvalues (dict[str, Any] | None):
-                column names and values to select the rows with, or None to not
-                apply a WHERE clause.
-            retcols (iterable[str]): the names of the columns to return
-        Returns:
-            defer.Deferred: resolves to list[dict[str, Any]]
-        """
-        return self.runInteraction(
-            desc, self._simple_select_list_txn, table, keyvalues, retcols
-        )
-
-    @classmethod
-    def _simple_select_list_txn(cls, txn, table, keyvalues, retcols):
-        """Executes a SELECT query on the named table, which may return zero or
-        more rows, returning the result as a list of dicts.
-
-        Args:
-            txn : Transaction object
-            table (str): the table name
-            keyvalues (dict[str, T] | None):
-                column names and values to select the rows with, or None to not
-                apply a WHERE clause.
-            retcols (iterable[str]): the names of the columns to return
-        """
-        if keyvalues:
-            sql = "SELECT %s FROM %s WHERE %s" % (
-                ", ".join(retcols),
-                table,
-                " AND ".join("%s = ?" % (k,) for k in keyvalues),
-            )
-            txn.execute(sql, list(keyvalues.values()))
-        else:
-            sql = "SELECT %s FROM %s" % (", ".join(retcols), table)
-            txn.execute(sql)
-
-        return cls.cursor_to_dict(txn)
-
-    @defer.inlineCallbacks
-    def _simple_select_many_batch(
-        self,
-        table,
-        column,
-        iterable,
-        retcols,
-        keyvalues={},
-        desc="_simple_select_many_batch",
-        batch_size=100,
-    ):
-        """Executes a SELECT query on the named table, which may return zero or
-        more rows, returning the result as a list of dicts.
-
-        Filters rows by if value of `column` is in `iterable`.
-
-        Args:
-            table : string giving the table name
-            column : column name to test for inclusion against `iterable`
-            iterable : list
-            keyvalues : dict of column names and values to select the rows with
-            retcols : list of strings giving the names of the columns to return
-        """
-        results = []
-
-        if not iterable:
-            return results
-
-        # iterables can not be sliced, so convert it to a list first
-        it_list = list(iterable)
-
-        chunks = [
-            it_list[i : i + batch_size] for i in range(0, len(it_list), batch_size)
-        ]
-        for chunk in chunks:
-            rows = yield self.runInteraction(
-                desc,
-                self._simple_select_many_txn,
-                table,
-                column,
-                chunk,
-                keyvalues,
-                retcols,
-            )
-
-            results.extend(rows)
-
-        return results
-
-    @classmethod
-    def _simple_select_many_txn(cls, txn, table, column, iterable, keyvalues, retcols):
-        """Executes a SELECT query on the named table, which may return zero or
-        more rows, returning the result as a list of dicts.
-
-        Filters rows by if value of `column` is in `iterable`.
-
-        Args:
-            txn : Transaction object
-            table : string giving the table name
-            column : column name to test for inclusion against `iterable`
-            iterable : list
-            keyvalues : dict of column names and values to select the rows with
-            retcols : list of strings giving the names of the columns to return
-        """
-        if not iterable:
-            return []
-
-        clause, values = make_in_list_sql_clause(txn.database_engine, column, iterable)
-        clauses = [clause]
-
-        for key, value in iteritems(keyvalues):
-            clauses.append("%s = ?" % (key,))
-            values.append(value)
-
-        sql = "SELECT %s FROM %s WHERE %s" % (
-            ", ".join(retcols),
-            table,
-            " AND ".join(clauses),
-        )
-
-        txn.execute(sql, values)
-        return cls.cursor_to_dict(txn)
-
-    def _simple_update(self, table, keyvalues, updatevalues, desc):
-        return self.runInteraction(
-            desc, self._simple_update_txn, table, keyvalues, updatevalues
-        )
-
-    @staticmethod
-    def _simple_update_txn(txn, table, keyvalues, updatevalues):
-        if keyvalues:
-            where = "WHERE %s" % " AND ".join("%s = ?" % k for k in iterkeys(keyvalues))
-        else:
-            where = ""
-
-        update_sql = "UPDATE %s SET %s %s" % (
-            table,
-            ", ".join("%s = ?" % (k,) for k in updatevalues),
-            where,
-        )
-
-        txn.execute(update_sql, list(updatevalues.values()) + list(keyvalues.values()))
-
-        return txn.rowcount
-
-    def _simple_update_one(
-        self, table, keyvalues, updatevalues, desc="_simple_update_one"
-    ):
-        """Executes an UPDATE query on the named table, setting new values for
-        columns in a row matching the key values.
-
-        Args:
-            table : string giving the table name
-            keyvalues : dict of column names and values to select the row with
-            updatevalues : dict giving column names and values to update
-            retcols : optional list of column names to return
-
-        If present, retcols gives a list of column names on which to perform
-        a SELECT statement *before* performing the UPDATE statement. The values
-        of these will be returned in a dict.
-
-        These are performed within the same transaction, allowing an atomic
-        get-and-set.  This can be used to implement compare-and-set by putting
-        the update column in the 'keyvalues' dict as well.
-        """
-        return self.runInteraction(
-            desc, self._simple_update_one_txn, table, keyvalues, updatevalues
-        )
-
-    @classmethod
-    def _simple_update_one_txn(cls, txn, table, keyvalues, updatevalues):
-        rowcount = cls._simple_update_txn(txn, table, keyvalues, updatevalues)
-
-        if rowcount == 0:
-            raise StoreError(404, "No row found (%s)" % (table,))
-        if rowcount > 1:
-            raise StoreError(500, "More than one row matched (%s)" % (table,))
-
-    @staticmethod
-    def _simple_select_one_txn(txn, table, keyvalues, retcols, allow_none=False):
-        select_sql = "SELECT %s FROM %s WHERE %s" % (
-            ", ".join(retcols),
-            table,
-            " AND ".join("%s = ?" % (k,) for k in keyvalues),
-        )
-
-        txn.execute(select_sql, list(keyvalues.values()))
-        row = txn.fetchone()
-
-        if not row:
-            if allow_none:
-                return None
-            raise StoreError(404, "No row found (%s)" % (table,))
-        if txn.rowcount > 1:
-            raise StoreError(500, "More than one row matched (%s)" % (table,))
-
-        return dict(zip(retcols, row))
-
-    def _simple_delete_one(self, table, keyvalues, desc="_simple_delete_one"):
-        """Executes a DELETE query on the named table, expecting to delete a
-        single row.
-
-        Args:
-            table : string giving the table name
-            keyvalues : dict of column names and values to select the row with
-        """
-        return self.runInteraction(desc, self._simple_delete_one_txn, table, keyvalues)
-
-    @staticmethod
-    def _simple_delete_one_txn(txn, table, keyvalues):
-        """Executes a DELETE query on the named table, expecting to delete a
-        single row.
-
-        Args:
-            table : string giving the table name
-            keyvalues : dict of column names and values to select the row with
-        """
-        sql = "DELETE FROM %s WHERE %s" % (
-            table,
-            " AND ".join("%s = ?" % (k,) for k in keyvalues),
-        )
-
-        txn.execute(sql, list(keyvalues.values()))
-        if txn.rowcount == 0:
-            raise StoreError(404, "No row found (%s)" % (table,))
-        if txn.rowcount > 1:
-            raise StoreError(500, "More than one row matched (%s)" % (table,))
-
-    def _simple_delete(self, table, keyvalues, desc):
-        return self.runInteraction(desc, self._simple_delete_txn, table, keyvalues)
-
-    @staticmethod
-    def _simple_delete_txn(txn, table, keyvalues):
-        sql = "DELETE FROM %s WHERE %s" % (
-            table,
-            " AND ".join("%s = ?" % (k,) for k in keyvalues),
-        )
-
-        txn.execute(sql, list(keyvalues.values()))
-        return txn.rowcount
-
-    def _simple_delete_many(self, table, column, iterable, keyvalues, desc):
-        return self.runInteraction(
-            desc, self._simple_delete_many_txn, table, column, iterable, keyvalues
-        )
-
-    @staticmethod
-    def _simple_delete_many_txn(txn, table, column, iterable, keyvalues):
-        """Executes a DELETE query on the named table.
-
-        Filters rows by if value of `column` is in `iterable`.
-
-        Args:
-            txn : Transaction object
-            table : string giving the table name
-            column : column name to test for inclusion against `iterable`
-            iterable : list
-            keyvalues : dict of column names and values to select the rows with
-
-        Returns:
-            int: Number rows deleted
-        """
-        if not iterable:
-            return 0
-
-        sql = "DELETE FROM %s" % table
-
-        clause, values = make_in_list_sql_clause(txn.database_engine, column, iterable)
-        clauses = [clause]
-
-        for key, value in iteritems(keyvalues):
-            clauses.append("%s = ?" % (key,))
-            values.append(value)
-
-        if clauses:
-            sql = "%s WHERE %s" % (sql, " AND ".join(clauses))
-        txn.execute(sql, values)
-
-        return txn.rowcount
-
-    def _get_cache_dict(
-        self, db_conn, table, entity_column, stream_column, max_value, limit=100000
-    ):
-        # Fetch a mapping of room_id -> max stream position for "recent" rooms.
-        # It doesn't really matter how many we get, the StreamChangeCache will
-        # do the right thing to ensure it respects the max size of cache.
-        sql = (
-            "SELECT %(entity)s, MAX(%(stream)s) FROM %(table)s"
-            " WHERE %(stream)s > ? - %(limit)s"
-            " GROUP BY %(entity)s"
-        ) % {
-            "table": table,
-            "entity": entity_column,
-            "stream": stream_column,
-            "limit": limit,
-        }
-
-        sql = self.database_engine.convert_param_style(sql)
-
-        txn = db_conn.cursor()
-        txn.execute(sql, (int(max_value),))
-
-        cache = {row[0]: int(row[1]) for row in txn}
-
-        txn.close()
-
-        if cache:
-            min_val = min(itervalues(cache))
-        else:
-            min_val = max_value
-
-        return cache, min_val
-
-    def _invalidate_cache_and_stream(self, txn, cache_func, keys):
-        """Invalidates the cache and adds it to the cache stream so slaves
-        will know to invalidate their caches.
-
-        This should only be used to invalidate caches where slaves won't
-        otherwise know from other replication streams that the cache should
-        be invalidated.
-        """
-        txn.call_after(cache_func.invalidate, keys)
-        self._send_invalidation_to_replication(txn, cache_func.__name__, keys)
-
-    def _invalidate_state_caches_and_stream(self, txn, room_id, members_changed):
-        """Special case invalidation of caches based on current state.
-
-        We special case this so that we can batch the cache invalidations into a
-        single replication poke.
-
-        Args:
-            txn
-            room_id (str): Room where state changed
-            members_changed (iterable[str]): The user_ids of members that have changed
-        """
-        txn.call_after(self._invalidate_state_caches, room_id, members_changed)
-
-        if members_changed:
-            # We need to be careful that the size of the `members_changed` list
-            # isn't so large that it causes problems sending over replication, so we
-            # send them in chunks.
-            # Max line length is 16K, and max user ID length is 255, so 50 should
-            # be safe.
-            for chunk in batch_iter(members_changed, 50):
-                keys = itertools.chain([room_id], chunk)
-                self._send_invalidation_to_replication(
-                    txn, _CURRENT_STATE_CACHE_NAME, keys
-                )
-        else:
-            # if no members changed, we still need to invalidate the other caches.
-            self._send_invalidation_to_replication(
-                txn, _CURRENT_STATE_CACHE_NAME, [room_id]
-            )
-
-=======
->>>>>>> d95736a2
     def _invalidate_state_caches(self, room_id, members_changed):
         """Invalidates caches that are based on the current state, but does
         not stream invalidations down replication.
