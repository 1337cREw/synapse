# -*- coding: utf-8 -*-
# Copyright 2017 Vector Creations Ltd
#
# Licensed under the Apache License, Version 2.0 (the "License");
# you may not use this file except in compliance with the License.
# You may obtain a copy of the License at
#
#     http://www.apache.org/licenses/LICENSE-2.0
#
# Unless required by applicable law or agreed to in writing, software
# distributed under the License is distributed on an "AS IS" BASIS,
# WITHOUT WARRANTIES OR CONDITIONS OF ANY KIND, either express or implied.
# See the License for the specific language governing permissions and
# limitations under the License.
"""The server side of the replication stream.
"""

from twisted.internet import defer, reactor
from twisted.internet.protocol import Factory

from .streams import STREAMS_MAP, FederationStream
from .protocol import ServerReplicationStreamProtocol

from synapse.util.metrics import Measure, measure_func
from synapse.metrics import LaterGauge

import logging

<<<<<<< HEAD
from prometheus_client import Counter
=======
from six import itervalues
>>>>>>> 60f09b1e

stream_updates_counter = Counter("synapse_replication_tcp_resource_stream_updates",
                                 "", ["stream_name"])
user_sync_counter = Counter("synapse_replication_tcp_resource_user_sync", "")
federation_ack_counter = Counter("synapse_replication_tcp_resource_federation_ack", "")
remove_pusher_counter = Counter("synapse_replication_tcp_resource_remove_pusher", "")
invalidate_cache_counter = Counter("synapse_replication_tcp_resource_invalidate_cache",
                                   "")
user_ip_cache_counter = Counter("synapse_replication_tcp_resource_user_ip_cache", "")

logger = logging.getLogger(__name__)


class ReplicationStreamProtocolFactory(Factory):
    """Factory for new replication connections.
    """
    def __init__(self, hs):
        self.streamer = ReplicationStreamer(hs)
        self.clock = hs.get_clock()
        self.server_name = hs.config.server_name

    def buildProtocol(self, addr):
        return ServerReplicationStreamProtocol(
            self.server_name,
            self.clock,
            self.streamer,
            addr
        )


class ReplicationStreamer(object):
    """Handles replication connections.

    This needs to be poked when new replication data may be available. When new
    data is available it will propagate to all connected clients.
    """

    def __init__(self, hs):
        self.store = hs.get_datastore()
        self.presence_handler = hs.get_presence_handler()
        self.clock = hs.get_clock()
        self.notifier = hs.get_notifier()
        self._server_notices_sender = hs.get_server_notices_sender()

        # Current connections.
        self.connections = []

        LaterGauge("synapse_replication_tcp_resource_total_connections", "", [],
                   lambda: len(self.connections))

        # List of streams that clients can subscribe to.
        # We only support federation stream if federation sending hase been
        # disabled on the master.
        self.streams = [
            stream(hs) for stream in itervalues(STREAMS_MAP)
            if stream != FederationStream or not hs.config.send_federation
        ]

        self.streams_by_name = {stream.NAME: stream for stream in self.streams}

        LaterGauge(
            "synapse_replication_tcp_resource_connections_per_stream", "",
            ["stream_name"],
            lambda: {
                (stream_name,): len([
                    conn for conn in self.connections
                    if stream_name in conn.replication_streams
                ])
                for stream_name in self.streams_by_name
            })

        self.federation_sender = None
        if not hs.config.send_federation:
            self.federation_sender = hs.get_federation_sender()

        self.notifier.add_replication_callback(self.on_notifier_poke)

        # Keeps track of whether we are currently checking for updates
        self.is_looping = False
        self.pending_updates = False

        reactor.addSystemEventTrigger("before", "shutdown", self.on_shutdown)

    def on_shutdown(self):
        # close all connections on shutdown
        for conn in self.connections:
            conn.send_error("server shutting down")

    @defer.inlineCallbacks
    def on_notifier_poke(self):
        """Checks if there is actually any new data and sends it to the
        connections if there are.

        This should get called each time new data is available, even if it
        is currently being executed, so that nothing gets missed
        """
        if not self.connections:
            # Don't bother if nothing is listening. We still need to advance
            # the stream tokens otherwise they'll fall beihind forever
            for stream in self.streams:
                stream.discard_updates_and_advance()
            return

        # If we're in the process of checking for new updates, mark that fact
        # and return
        if self.is_looping:
            logger.debug("Noitifier poke loop already running")
            self.pending_updates = True
            return

        self.pending_updates = True
        self.is_looping = True

        try:
            # Keep looping while there have been pokes about potential updates.
            # This protects against the race where a stream we already checked
            # gets an update while we're handling other streams.
            while self.pending_updates:
                self.pending_updates = False

                with Measure(self.clock, "repl.stream.get_updates"):
                    # First we tell the streams that they should update their
                    # current tokens.
                    for stream in self.streams:
                        stream.advance_current_token()

                    for stream in self.streams:
                        if stream.last_token == stream.upto_token:
                            continue

                        logger.debug(
                            "Getting stream: %s: %s -> %s",
                            stream.NAME, stream.last_token, stream.upto_token
                        )
                        try:
                            updates, current_token = yield stream.get_updates()
                        except Exception:
                            logger.info("Failed to handle stream %s", stream.NAME)
                            raise

                        logger.debug(
                            "Sending %d updates to %d connections",
                            len(updates), len(self.connections),
                        )

                        if updates:
                            logger.info(
                                "Streaming: %s -> %s", stream.NAME, updates[-1][0]
                            )
                            stream_updates_counter.labels(stream.NAME).inc(len(updates))

                        # Some streams return multiple rows with the same stream IDs,
                        # we need to make sure they get sent out in batches. We do
                        # this by setting the current token to all but the last of
                        # a series of updates with the same token to have a None
                        # token. See RdataCommand for more details.
                        batched_updates = _batch_updates(updates)

                        for conn in self.connections:
                            for token, row in batched_updates:
                                try:
                                    conn.stream_update(stream.NAME, token, row)
                                except Exception:
                                    logger.exception("Failed to replicate")

            logger.debug("No more pending updates, breaking poke loop")
        finally:
            self.pending_updates = False
            self.is_looping = False

    @measure_func("repl.get_stream_updates")
    def get_stream_updates(self, stream_name, token):
        """For a given stream get all updates since token. This is called when
        a client first subscribes to a stream.
        """
        stream = self.streams_by_name.get(stream_name, None)
        if not stream:
            raise Exception("unknown stream %s", stream_name)

        return stream.get_updates_since(token)

    @measure_func("repl.federation_ack")
    def federation_ack(self, token):
        """We've received an ack for federation stream from a client.
        """
        federation_ack_counter.inc()
        if self.federation_sender:
            self.federation_sender.federation_ack(token)

    @measure_func("repl.on_user_sync")
    @defer.inlineCallbacks
    def on_user_sync(self, conn_id, user_id, is_syncing, last_sync_ms):
        """A client has started/stopped syncing on a worker.
        """
        user_sync_counter.inc()
        yield self.presence_handler.update_external_syncs_row(
            conn_id, user_id, is_syncing, last_sync_ms,
        )

    @measure_func("repl.on_remove_pusher")
    @defer.inlineCallbacks
    def on_remove_pusher(self, app_id, push_key, user_id):
        """A client has asked us to remove a pusher
        """
        remove_pusher_counter.inc()
        yield self.store.delete_pusher_by_app_id_pushkey_user_id(
            app_id=app_id, pushkey=push_key, user_id=user_id
        )

        self.notifier.on_new_replication_data()

    @measure_func("repl.on_invalidate_cache")
    def on_invalidate_cache(self, cache_func, keys):
        """The client has asked us to invalidate a cache
        """
        invalidate_cache_counter.inc()
        getattr(self.store, cache_func).invalidate(tuple(keys))

    @measure_func("repl.on_user_ip")
    @defer.inlineCallbacks
    def on_user_ip(self, user_id, access_token, ip, user_agent, device_id, last_seen):
        """The client saw a user request
        """
        user_ip_cache_counter.inc()
        yield self.store.insert_client_ip(
            user_id, access_token, ip, user_agent, device_id, last_seen,
        )
        yield self._server_notices_sender.on_user_ip(user_id)

    def send_sync_to_all_connections(self, data):
        """Sends a SYNC command to all clients.

        Used in tests.
        """
        for conn in self.connections:
            conn.send_sync(data)

    def new_connection(self, connection):
        """A new client connection has been established
        """
        self.connections.append(connection)

    def lost_connection(self, connection):
        """A client connection has been lost
        """
        try:
            self.connections.remove(connection)
        except ValueError:
            pass

        # We need to tell the presence handler that the connection has been
        # lost so that it can handle any ongoing syncs on that connection.
        self.presence_handler.update_external_syncs_clear(connection.conn_id)


def _batch_updates(updates):
    """Takes a list of updates of form [(token, row)] and sets the token to
    None for all rows where the next row has the same token. This is used to
    implement batching.

    For example:

        [(1, _), (1, _), (2, _), (3, _), (3, _)]

    becomes:

        [(None, _), (1, _), (2, _), (None, _), (3, _)]
    """
    if not updates:
        return []

    new_updates = []
    for i, update in enumerate(updates[:-1]):
        if update[0] == updates[i + 1][0]:
            new_updates.append((None, update[1]))
        else:
            new_updates.append(update)

    new_updates.append(updates[-1])
    return new_updates<|MERGE_RESOLUTION|>--- conflicted
+++ resolved
@@ -26,11 +26,8 @@
 
 import logging
 
-<<<<<<< HEAD
 from prometheus_client import Counter
-=======
 from six import itervalues
->>>>>>> 60f09b1e
 
 stream_updates_counter = Counter("synapse_replication_tcp_resource_stream_updates",
                                  "", ["stream_name"])
