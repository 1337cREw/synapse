# -*- coding: utf-8 -*-
# Copyright 2014 - 2016 OpenMarket Ltd
#
# Licensed under the Apache License, Version 2.0 (the "License");
# you may not use this file except in compliance with the License.
# You may obtain a copy of the License at
#
#     http://www.apache.org/licenses/LICENSE-2.0
#
# Unless required by applicable law or agreed to in writing, software
# distributed under the License is distributed on an "AS IS" BASIS,
# WITHOUT WARRANTIES OR CONDITIONS OF ANY KIND, either express or implied.
# See the License for the specific language governing permissions and
# limitations under the License.

import logging

from six import itervalues

import pymacaroons
from netaddr import IPAddress

from twisted.internet import defer

import synapse.types
from synapse import event_auth
from synapse.api.constants import EventTypes, JoinRules, Membership
from synapse.api.errors import AuthError, Codes, ResourceLimitError
from synapse.types import UserID
from synapse.util.caches import CACHE_SIZE_FACTOR, register_cache
from synapse.util.caches.lrucache import LruCache
from synapse.util.metrics import Measure

logger = logging.getLogger(__name__)


AuthEventTypes = (
    EventTypes.Create, EventTypes.Member, EventTypes.PowerLevels,
    EventTypes.JoinRules, EventTypes.RoomHistoryVisibility,
    EventTypes.ThirdPartyInvite,
)

# guests always get this device id.
GUEST_DEVICE_ID = "guest_device"


class _InvalidMacaroonException(Exception):
    pass


class Auth(object):
    """
    FIXME: This class contains a mix of functions for authenticating users
    of our client-server API and authenticating events added to room graphs.
    """
    def __init__(self, hs):
        self.hs = hs
        self.clock = hs.get_clock()
        self.store = hs.get_datastore()
        self.state = hs.get_state_handler()
        self.TOKEN_NOT_FOUND_HTTP_STATUS = 401

        self.token_cache = LruCache(CACHE_SIZE_FACTOR * 10000)
        register_cache("cache", "token_cache", self.token_cache)

    @defer.inlineCallbacks
    def check_from_context(self, event, context, do_sig_check=True):
        prev_state_ids = yield context.get_prev_state_ids(self.store)
        auth_events_ids = yield self.compute_auth_events(
            event, prev_state_ids, for_verification=True,
        )
        auth_events = yield self.store.get_events(auth_events_ids)
        auth_events = {
            (e.type, e.state_key): e for e in itervalues(auth_events)
        }
        self.check(event, auth_events=auth_events, do_sig_check=do_sig_check)

    def check(self, event, auth_events, do_sig_check=True):
        """ Checks if this event is correctly authed.

        Args:
            event: the event being checked.
            auth_events (dict: event-key -> event): the existing room state.


        Returns:
            True if the auth checks pass.
        """
        with Measure(self.clock, "auth.check"):
            event_auth.check(event, auth_events, do_sig_check=do_sig_check)

    @defer.inlineCallbacks
    def check_joined_room(self, room_id, user_id, current_state=None):
        """Check if the user is currently joined in the room
        Args:
            room_id(str): The room to check.
            user_id(str): The user to check.
            current_state(dict): Optional map of the current state of the room.
                If provided then that map is used to check whether they are a
                member of the room. Otherwise the current membership is
                loaded from the database.
        Raises:
            AuthError if the user is not in the room.
        Returns:
            A deferred membership event for the user if the user is in
            the room.
        """
        if current_state:
            member = current_state.get(
                (EventTypes.Member, user_id),
                None
            )
        else:
            member = yield self.state.get_current_state(
                room_id=room_id,
                event_type=EventTypes.Member,
                state_key=user_id
            )

        self._check_joined_room(member, user_id, room_id)
        defer.returnValue(member)

    @defer.inlineCallbacks
    def check_user_was_in_room(self, room_id, user_id):
        """Check if the user was in the room at some point.
        Args:
            room_id(str): The room to check.
            user_id(str): The user to check.
        Raises:
            AuthError if the user was never in the room.
        Returns:
            A deferred membership event for the user if the user was in the
            room. This will be the join event if they are currently joined to
            the room. This will be the leave event if they have left the room.
        """
        member = yield self.state.get_current_state(
            room_id=room_id,
            event_type=EventTypes.Member,
            state_key=user_id
        )
        membership = member.membership if member else None

        if membership not in (Membership.JOIN, Membership.LEAVE):
            raise AuthError(403, "User %s not in room %s" % (
                user_id, room_id
            ))

        if membership == Membership.LEAVE:
            forgot = yield self.store.did_forget(user_id, room_id)
            if forgot:
                raise AuthError(403, "User %s not in room %s" % (
                    user_id, room_id
                ))

        defer.returnValue(member)

    @defer.inlineCallbacks
    def check_host_in_room(self, room_id, host):
        with Measure(self.clock, "check_host_in_room"):
            latest_event_ids = yield self.store.is_host_joined(room_id, host)
            defer.returnValue(latest_event_ids)

    def _check_joined_room(self, member, user_id, room_id):
        if not member or member.membership != Membership.JOIN:
            raise AuthError(403, "User %s not in room %s (%s)" % (
                user_id, room_id, repr(member)
            ))

    def can_federate(self, event, auth_events):
        creation_event = auth_events.get((EventTypes.Create, ""))

        return creation_event.content.get("m.federate", True) is True

    def get_public_keys(self, invite_event):
        return event_auth.get_public_keys(invite_event)

    @defer.inlineCallbacks
    def get_user_by_req(self, request, allow_guest=False, rights="access"):
        """ Get a registered user's ID.

        Args:
            request - An HTTP request with an access_token query parameter.
        Returns:
            defer.Deferred: resolves to a ``synapse.types.Requester`` object
        Raises:
            AuthError if no user by that token exists or the token is invalid.
        """
        # Can optionally look elsewhere in the request (e.g. headers)
        try:
            user_id, app_service = yield self._get_appservice_user_id(request)
            if user_id:
                request.authenticated_entity = user_id
                defer.returnValue(
                    synapse.types.create_requester(user_id, app_service=app_service)
                )

            access_token = self.get_access_token_from_request(
                request, self.TOKEN_NOT_FOUND_HTTP_STATUS
            )

            user_info = yield self.get_user_by_access_token(access_token, rights)
            user = user_info["user"]
            token_id = user_info["token_id"]
            is_guest = user_info["is_guest"]

            # device_id may not be present if get_user_by_access_token has been
            # stubbed out.
            device_id = user_info.get("device_id")

            ip_addr = self.hs.get_ip_from_request(request)
            user_agent = request.requestHeaders.getRawHeaders(
                b"User-Agent",
                default=[b""]
            )[0]
            if user and access_token and ip_addr:
                yield self.store.insert_client_ip(
                    user_id=user.to_string(),
                    access_token=access_token,
                    ip=ip_addr,
                    user_agent=user_agent,
                    device_id=device_id,
                )

            if is_guest and not allow_guest:
                raise AuthError(
                    403, "Guest access not allowed", errcode=Codes.GUEST_ACCESS_FORBIDDEN
                )

            request.authenticated_entity = user.to_string()

            defer.returnValue(synapse.types.create_requester(
                user, token_id, is_guest, device_id, app_service=app_service)
            )
        except KeyError:
            raise AuthError(
                self.TOKEN_NOT_FOUND_HTTP_STATUS, "Missing access token.",
                errcode=Codes.MISSING_TOKEN
            )

    @defer.inlineCallbacks
    def _get_appservice_user_id(self, request):
        app_service = self.store.get_app_service_by_token(
            self.get_access_token_from_request(
                request, self.TOKEN_NOT_FOUND_HTTP_STATUS
            )
        )
        if app_service is None:
            defer.returnValue((None, None))

        if app_service.ip_range_whitelist:
            ip_address = IPAddress(self.hs.get_ip_from_request(request))
            if ip_address not in app_service.ip_range_whitelist:
                defer.returnValue((None, None))

        if b"user_id" not in request.args:
            defer.returnValue((app_service.sender, app_service))

        user_id = request.args[b"user_id"][0].decode('utf8')
        if app_service.sender == user_id:
            defer.returnValue((app_service.sender, app_service))

        if not app_service.is_interested_in_user(user_id):
            raise AuthError(
                403,
                "Application service cannot masquerade as this user."
            )
        if not (yield self.store.get_user_by_id(user_id)):
            raise AuthError(
                403,
                "Application service has not registered this user"
            )
        defer.returnValue((user_id, app_service))

    @defer.inlineCallbacks
    def get_user_by_access_token(self, token, rights="access"):
        """ Validate access token and get user_id from it

        Args:
            token (str): The access token to get the user by.
            rights (str): The operation being performed; the access token must
                allow this.
        Returns:
            Deferred[dict]: dict that includes:
               `user` (UserID)
               `is_guest` (bool)
               `token_id` (int|None): access token id. May be None if guest
               `device_id` (str|None): device corresponding to access token
        Raises:
            AuthError if no user by that token exists or the token is invalid.
        """
        try:
            user_id, guest = self._parse_and_validate_macaroon(token, rights)
        except _InvalidMacaroonException:
            # doesn't look like a macaroon: treat it as an opaque token which
            # must be in the database.
            # TODO: it would be nice to get rid of this, but apparently some
            # people use access tokens which aren't macaroons
            r = yield self._look_up_user_by_access_token(token)
            defer.returnValue(r)

        try:
            user = UserID.from_string(user_id)

            if guest:
                # Guest access tokens are not stored in the database (there can
                # only be one access token per guest, anyway).
                #
                # In order to prevent guest access tokens being used as regular
                # user access tokens (and hence getting around the invalidation
                # process), we look up the user id and check that it is indeed
                # a guest user.
                #
                # It would of course be much easier to store guest access
                # tokens in the database as well, but that would break existing
                # guest tokens.
                stored_user = yield self.store.get_user_by_id(user_id)
                if not stored_user:
                    raise AuthError(
                        self.TOKEN_NOT_FOUND_HTTP_STATUS,
                        "Unknown user_id %s" % user_id,
                        errcode=Codes.UNKNOWN_TOKEN
                    )
                if not stored_user["is_guest"]:
                    raise AuthError(
                        self.TOKEN_NOT_FOUND_HTTP_STATUS,
                        "Guest access token used for regular user",
                        errcode=Codes.UNKNOWN_TOKEN
                    )
                ret = {
                    "user": user,
                    "is_guest": True,
                    "token_id": None,
                    # all guests get the same device id
                    "device_id": GUEST_DEVICE_ID,
                }
            elif rights == "delete_pusher":
                # We don't store these tokens in the database
                ret = {
                    "user": user,
                    "is_guest": False,
                    "token_id": None,
                    "device_id": None,
                }
            else:
                # This codepath exists for several reasons:
                #   * so that we can actually return a token ID, which is used
                #     in some parts of the schema (where we probably ought to
                #     use device IDs instead)
                #   * the only way we currently have to invalidate an
                #     access_token is by removing it from the database, so we
                #     have to check here that it is still in the db
                #   * some attributes (notably device_id) aren't stored in the
                #     macaroon. They probably should be.
                # TODO: build the dictionary from the macaroon once the
                # above are fixed
                ret = yield self._look_up_user_by_access_token(token)
                if ret["user"] != user:
                    logger.error(
                        "Macaroon user (%s) != DB user (%s)",
                        user,
                        ret["user"]
                    )
                    raise AuthError(
                        self.TOKEN_NOT_FOUND_HTTP_STATUS,
                        "User mismatch in macaroon",
                        errcode=Codes.UNKNOWN_TOKEN
                    )
            defer.returnValue(ret)
        except (pymacaroons.exceptions.MacaroonException, TypeError, ValueError):
            raise AuthError(
                self.TOKEN_NOT_FOUND_HTTP_STATUS, "Invalid macaroon passed.",
                errcode=Codes.UNKNOWN_TOKEN
            )

    def _parse_and_validate_macaroon(self, token, rights="access"):
        """Takes a macaroon and tries to parse and validate it. This is cached
        if and only if rights == access and there isn't an expiry.

        On invalid macaroon raises _InvalidMacaroonException

        Returns:
            (user_id, is_guest)
        """
        if rights == "access":
            cached = self.token_cache.get(token, None)
            if cached:
                return cached

        try:
            macaroon = pymacaroons.Macaroon.deserialize(token)
        except Exception:  # deserialize can throw more-or-less anything
            # doesn't look like a macaroon: treat it as an opaque token which
            # must be in the database.
            # TODO: it would be nice to get rid of this, but apparently some
            # people use access tokens which aren't macaroons
            raise _InvalidMacaroonException()

        try:
            user_id = self.get_user_id_from_macaroon(macaroon)

            has_expiry = False
            guest = False
            for caveat in macaroon.caveats:
                if caveat.caveat_id.startswith("time "):
                    has_expiry = True
                elif caveat.caveat_id == "guest = true":
                    guest = True

            self.validate_macaroon(
                macaroon, rights, self.hs.config.expire_access_token,
                user_id=user_id,
            )
        except (pymacaroons.exceptions.MacaroonException, TypeError, ValueError):
            raise AuthError(
                self.TOKEN_NOT_FOUND_HTTP_STATUS, "Invalid macaroon passed.",
                errcode=Codes.UNKNOWN_TOKEN
            )

        if not has_expiry and rights == "access":
            self.token_cache[token] = (user_id, guest)

        return user_id, guest

    def get_user_id_from_macaroon(self, macaroon):
        """Retrieve the user_id given by the caveats on the macaroon.

        Does *not* validate the macaroon.

        Args:
            macaroon (pymacaroons.Macaroon): The macaroon to validate

        Returns:
            (str) user id

        Raises:
            AuthError if there is no user_id caveat in the macaroon
        """
        user_prefix = "user_id = "
        for caveat in macaroon.caveats:
            if caveat.caveat_id.startswith(user_prefix):
                return caveat.caveat_id[len(user_prefix):]
        raise AuthError(
            self.TOKEN_NOT_FOUND_HTTP_STATUS, "No user caveat in macaroon",
            errcode=Codes.UNKNOWN_TOKEN
        )

    def validate_macaroon(self, macaroon, type_string, verify_expiry, user_id):
        """
        validate that a Macaroon is understood by and was signed by this server.

        Args:
            macaroon(pymacaroons.Macaroon): The macaroon to validate
            type_string(str): The kind of token required (e.g. "access",
                              "delete_pusher")
            verify_expiry(bool): Whether to verify whether the macaroon has expired.
            user_id (str): The user_id required
        """
        v = pymacaroons.Verifier()

        # the verifier runs a test for every caveat on the macaroon, to check
        # that it is met for the current request. Each caveat must match at
        # least one of the predicates specified by satisfy_exact or
        # specify_general.
        v.satisfy_exact("gen = 1")
        v.satisfy_exact("type = " + type_string)
        v.satisfy_exact("user_id = %s" % user_id)
        v.satisfy_exact("guest = true")

        # verify_expiry should really always be True, but there exist access
        # tokens in the wild which expire when they should not, so we can't
        # enforce expiry yet (so we have to allow any caveat starting with
        # 'time < ' in access tokens).
        #
        # On the other hand, short-term login tokens (as used by CAS login, for
        # example) have an expiry time which we do want to enforce.

        if verify_expiry:
            v.satisfy_general(self._verify_expiry)
        else:
            v.satisfy_general(lambda c: c.startswith("time < "))

        # access_tokens include a nonce for uniqueness: any value is acceptable
        v.satisfy_general(lambda c: c.startswith("nonce = "))

        v.verify(macaroon, self.hs.config.macaroon_secret_key)

    def _verify_expiry(self, caveat):
        prefix = "time < "
        if not caveat.startswith(prefix):
            return False
        expiry = int(caveat[len(prefix):])
        now = self.hs.get_clock().time_msec()
        return now < expiry

    @defer.inlineCallbacks
    def _look_up_user_by_access_token(self, token):
        ret = yield self.store.get_user_by_access_token(token)
        if not ret:
            logger.warn("Unrecognised access token - not in store.")
            raise AuthError(
                self.TOKEN_NOT_FOUND_HTTP_STATUS, "Unrecognised access token.",
                errcode=Codes.UNKNOWN_TOKEN
            )
        # we use ret.get() below because *lots* of unit tests stub out
        # get_user_by_access_token in a way where it only returns a couple of
        # the fields.
        user_info = {
            "user": UserID.from_string(ret.get("name")),
            "token_id": ret.get("token_id", None),
            "is_guest": False,
            "device_id": ret.get("device_id"),
        }
        defer.returnValue(user_info)

    def get_appservice_by_req(self, request):
        try:
            token = self.get_access_token_from_request(
                request, self.TOKEN_NOT_FOUND_HTTP_STATUS
            )
            service = self.store.get_app_service_by_token(token)
            if not service:
                logger.warn("Unrecognised appservice access token.")
                raise AuthError(
                    self.TOKEN_NOT_FOUND_HTTP_STATUS,
                    "Unrecognised access token.",
                    errcode=Codes.UNKNOWN_TOKEN
                )
            request.authenticated_entity = service.sender
            return defer.succeed(service)
        except KeyError:
            raise AuthError(
                self.TOKEN_NOT_FOUND_HTTP_STATUS, "Missing access token."
            )

    def is_server_admin(self, user):
        """ Check if the given user is a local server admin.

        Args:
            user (str): mxid of user to check

        Returns:
            bool: True if the user is an admin
        """
        return self.store.is_server_admin(user)

    @defer.inlineCallbacks
    def add_auth_events(self, builder, context):
        prev_state_ids = yield context.get_prev_state_ids(self.store)
        auth_ids = yield self.compute_auth_events(builder, prev_state_ids)

        auth_events_entries = yield self.store.add_event_hashes(
            auth_ids
        )

        builder.auth_events = auth_events_entries

    @defer.inlineCallbacks
    def compute_auth_events(self, event, current_state_ids, for_verification=False):
        if event.type == EventTypes.Create:
            defer.returnValue([])

        auth_ids = []

        key = (EventTypes.PowerLevels, "", )
        power_level_event_id = current_state_ids.get(key)

        if power_level_event_id:
            auth_ids.append(power_level_event_id)

        key = (EventTypes.JoinRules, "", )
        join_rule_event_id = current_state_ids.get(key)

        key = (EventTypes.Member, event.user_id, )
        member_event_id = current_state_ids.get(key)

        key = (EventTypes.Create, "", )
        create_event_id = current_state_ids.get(key)
        if create_event_id:
            auth_ids.append(create_event_id)

        if join_rule_event_id:
            join_rule_event = yield self.store.get_event(join_rule_event_id)
            join_rule = join_rule_event.content.get("join_rule")
            is_public = join_rule == JoinRules.PUBLIC if join_rule else False
        else:
            is_public = False

        if event.type == EventTypes.Member:
            e_type = event.content["membership"]
            if e_type in [Membership.JOIN, Membership.INVITE]:
                if join_rule_event_id:
                    auth_ids.append(join_rule_event_id)

            if e_type == Membership.JOIN:
                if member_event_id and not is_public:
                    auth_ids.append(member_event_id)
            else:
                if member_event_id:
                    auth_ids.append(member_event_id)

                if for_verification:
                    key = (EventTypes.Member, event.state_key, )
                    existing_event_id = current_state_ids.get(key)
                    if existing_event_id:
                        auth_ids.append(existing_event_id)

            if e_type == Membership.INVITE:
                if "third_party_invite" in event.content:
                    key = (
                        EventTypes.ThirdPartyInvite,
                        event.content["third_party_invite"]["signed"]["token"]
                    )
                    third_party_invite_id = current_state_ids.get(key)
                    if third_party_invite_id:
                        auth_ids.append(third_party_invite_id)
        elif member_event_id:
            member_event = yield self.store.get_event(member_event_id)
            if member_event.content["membership"] == Membership.JOIN:
                auth_ids.append(member_event.event_id)

        defer.returnValue(auth_ids)

    def check_redaction(self, event, auth_events):
        """Check whether the event sender is allowed to redact the target event.

        Returns:
            True if the the sender is allowed to redact the target event if the
            target event was created by them.
            False if the sender is allowed to redact the target event with no
            further checks.

        Raises:
            AuthError if the event sender is definitely not allowed to redact
            the target event.
        """
        return event_auth.check_redaction(event, auth_events)

    @defer.inlineCallbacks
    def check_can_change_room_list(self, room_id, user):
        """Check if the user is allowed to edit the room's entry in the
        published room list.

        Args:
            room_id (str)
            user (UserID)
        """

        is_admin = yield self.is_server_admin(user)
        if is_admin:
            defer.returnValue(True)

        user_id = user.to_string()
        yield self.check_joined_room(room_id, user_id)

        # We currently require the user is a "moderator" in the room. We do this
        # by checking if they would (theoretically) be able to change the
        # m.room.aliases events
        power_level_event = yield self.state.get_current_state(
            room_id, EventTypes.PowerLevels, ""
        )

        auth_events = {}
        if power_level_event:
            auth_events[(EventTypes.PowerLevels, "")] = power_level_event

        send_level = event_auth.get_send_level(
            EventTypes.Aliases, "", power_level_event,
        )
        user_level = event_auth.get_user_power_level(user_id, auth_events)

        if user_level < send_level:
            raise AuthError(
                403,
                "This server requires you to be a moderator in the room to"
                " edit its room list entry"
            )

    @staticmethod
    def has_access_token(request):
        """Checks if the request has an access_token.

        Returns:
            bool: False if no access_token was given, True otherwise.
        """
        query_params = request.args.get("access_token")
        auth_headers = request.requestHeaders.getRawHeaders(b"Authorization")
        return bool(query_params) or bool(auth_headers)

    @staticmethod
    def get_access_token_from_request(request, token_not_found_http_status=401):
        """Extracts the access_token from the request.

        Args:
            request: The http request.
            token_not_found_http_status(int): The HTTP status code to set in the
                AuthError if the token isn't found. This is used in some of the
                legacy APIs to change the status code to 403 from the default of
                401 since some of the old clients depended on auth errors returning
                403.
        Returns:
            str: The access_token
        Raises:
            AuthError: If there isn't an access_token in the request.
        """

        auth_headers = request.requestHeaders.getRawHeaders(b"Authorization")
        query_params = request.args.get(b"access_token")
        if auth_headers:
            # Try the get the access_token from a "Authorization: Bearer"
            # header
            if query_params is not None:
                raise AuthError(
                    token_not_found_http_status,
                    "Mixing Authorization headers and access_token query parameters.",
                    errcode=Codes.MISSING_TOKEN,
                )
            if len(auth_headers) > 1:
                raise AuthError(
                    token_not_found_http_status,
                    "Too many Authorization headers.",
                    errcode=Codes.MISSING_TOKEN,
                )
            parts = auth_headers[0].split(" ")
            if parts[0] == "Bearer" and len(parts) == 2:
                return parts[1]
            else:
                raise AuthError(
                    token_not_found_http_status,
                    "Invalid Authorization header.",
                    errcode=Codes.MISSING_TOKEN,
                )
        else:
            # Try to get the access_token from the query params.
            if not query_params:
                raise AuthError(
                    token_not_found_http_status,
                    "Missing access token.",
                    errcode=Codes.MISSING_TOKEN
                )

            return query_params[0]

    @defer.inlineCallbacks
    def check_in_room_or_world_readable(self, room_id, user_id):
        """Checks that the user is or was in the room or the room is world
        readable. If it isn't then an exception is raised.

        Returns:
            Deferred[tuple[str, str|None]]: Resolves to the current membership of
            the user in the room and the membership event ID of the user. If
            the user is not in the room and never has been, then
            `(Membership.JOIN, None)` is returned.
        """

        try:
            # check_user_was_in_room will return the most recent membership
            # event for the user if:
            #  * The user is a non-guest user, and was ever in the room
            #  * The user is a guest user, and has joined the room
            # else it will throw.
            member_event = yield self.check_user_was_in_room(room_id, user_id)
            defer.returnValue((member_event.membership, member_event.event_id))
        except AuthError:
            visibility = yield self.state.get_current_state(
                room_id, EventTypes.RoomHistoryVisibility, ""
            )
            if (
                visibility and
                visibility.content["history_visibility"] == "world_readable"
            ):
                defer.returnValue((Membership.JOIN, None))
                return
            raise AuthError(
                403, "Guest access not allowed", errcode=Codes.GUEST_ACCESS_FORBIDDEN
            )

    @defer.inlineCallbacks
    def check_auth_blocking(self, user_id=None):
        """Checks if the user should be rejected for some external reason,
        such as monthly active user limiting or global disable flag

        Args:
            user_id(str|None): If present, checks for presence against existing
            MAU cohort
        """
        if self.hs.config.hs_disabled:
            raise ResourceLimitError(
                403, self.hs.config.hs_disabled_message,
                errcode=Codes.RESOURCE_LIMIT_EXCEED,
                admin_uri=self.hs.config.admin_uri,
                limit_type=self.hs.config.hs_disabled_limit_type
            )
        if self.hs.config.limit_usage_by_mau is True:
            # If the user is already part of the MAU cohort
            if user_id:
                timestamp = yield self.store.user_last_seen_monthly_active(user_id)
                if timestamp:
                    return
            # Else if there is no room in the MAU bucket, bail
            current_mau = yield self.store.get_monthly_active_count()
            if current_mau >= self.hs.config.max_mau_value:
<<<<<<< HEAD
                raise ResourceLimitError(
                    403, "Monthly Active User Limits AU Limit Exceeded",
=======
                raise AuthError(
                    403, "Monthly Active User Limit Exceeded",
>>>>>>> a2d872e7
                    admin_uri=self.hs.config.admin_uri,
                    errcode=Codes.RESOURCE_LIMIT_EXCEED,
                    limit_type="monthly_active_user"
                )<|MERGE_RESOLUTION|>--- conflicted
+++ resolved
@@ -799,13 +799,9 @@
             # Else if there is no room in the MAU bucket, bail
             current_mau = yield self.store.get_monthly_active_count()
             if current_mau >= self.hs.config.max_mau_value:
-<<<<<<< HEAD
                 raise ResourceLimitError(
-                    403, "Monthly Active User Limits AU Limit Exceeded",
-=======
-                raise AuthError(
                     403, "Monthly Active User Limit Exceeded",
->>>>>>> a2d872e7
+
                     admin_uri=self.hs.config.admin_uri,
                     errcode=Codes.RESOURCE_LIMIT_EXCEED,
                     limit_type="monthly_active_user"
